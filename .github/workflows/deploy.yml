--- conflicted
+++ resolved
@@ -31,15 +31,7 @@
           node-version: 20
           cache: "pnpm"
 
-<<<<<<< HEAD
-      - name: Install Rust toolchain from file
-        uses: actions-rust-lang/setup-rust-toolchain@v1
-
-      - name: Build for Prod
-        if: github.event_name == 'release'
-=======
       - name: Build developer docs
->>>>>>> ca8812a5
         run: |
           pnpm install
           pnpm --filter ./dev-docs run doc
@@ -222,16 +214,6 @@
       - name: Checkout
         uses: actions/checkout@v4
 
-      # Setup Nix and Nix cache, copied in ci.yml
-      - uses: nixbuild/nix-quick-install-action@v31
-      - name: Restore and save Nix store
-        uses: nix-community/cache-nix-action@v6
-        with:
-          # restore and save a cache using this key
-          primary-key: nix-${{ runner.os }}-${{ hashFiles('**/*.nix', '**/flake.lock') }}
-          # if there's no cache hit, restore a cache by this prefix
-          restore-prefixes-first-match: nix-${{ runner.os }}-
-
       - name: Set up SSH key
         run: |
           mkdir -p ~/.ssh
@@ -239,16 +221,10 @@
           chmod 600 ~/.ssh/id_ed25519
           ssh-keyscan backend-next.catcolab.org >> ~/.ssh/known_hosts
 
-<<<<<<< HEAD
-      - name: Run nixos-rebuild switch remotely
-        run: |
-           nix run github:serokell/deploy-rs .#${HOST_CONFIG}
-=======
       - name: Rsync the repo to remote host
         run: |
            rsync -az --delete ./ catcolab@backend-next.catcolab.org:~/catcolab
 
       - name: Run nixos-rebuild switch remotely
         run:
-          ssh catcolab@backend-next.catcolab.org "sudo nixos-rebuild switch --flake ./catcolab#catcolab-next"
->>>>>>> ca8812a5
+          ssh catcolab@backend-next.catcolab.org "sudo nixos-rebuild switch --flake ./catcolab#catcolab-next"