{
  description = "configurations for deploying catcolab";

  inputs = {
<<<<<<< HEAD
    nixpkgs.url = "github:nixos/nixpkgs/nixos-24.11";
    crate2nix = {
      url = "github:nix-community/crate2nix";
      inputs.nixpkgs.follows = "nixpkgs";
    };
    agenix.url = "github:ryantm/agenix";
    deploy-rs.url = "github:serokell/deploy-rs";
    fenix = {
      url = "github:nix-community/fenix";
      inputs.nixpkgs.follows = "nixpkgs";
    };

    nixpkgsUnstable = {
      # TODO: update this to nixos-unstable the next time someone looks at this (required changes haven't
      # landed yet, but should really soon)
=======
    nixpkgs.url = "github:nixos/nixpkgs/nixos-25.05";
    agenix.url = "github:ryantm/agenix";
    deploy-rs.url = "github:serokell/deploy-rs";
    fenix = {
      url = "github:nix-community/fenix";
      inputs.nixpkgs.follows = "nixpkgs";
    };

    crane = {
      url = "github:ipetkov/crane";
    };

    nixpkgsUnstable = {
      # TODO: this should be changed from 'master' to 'nixos-unstable' when the
      # pnpm.fetchDeps.fetcherVersion option lands in nixos-unstable (it's not clear how long that will
      # be)
>>>>>>> ca8812a5
      url = "github:NixOS/nixpkgs/master";
    };
  };

  outputs =
    {
      self,
      nixpkgs,
      deploy-rs,
      fenix,
<<<<<<< HEAD
=======
      crane,
>>>>>>> ca8812a5
      ...
    }@inputs:
    let
      # Linux-specific outputs (NixOS configurations and deploy)
      linuxSystem = "x86_64-linux";

      devShellSystems = [
        "x86_64-linux"
        "x86_64-darwin"
        "aarch64-darwin"
      ];

<<<<<<< HEAD
      rustToolchain = fenix.packages.x86_64-linux.fromToolchainFile {
        file = ./rust-toolchain.toml;
        sha256 = "sha256-Qxt8XAuaUR2OMdKbN4u8dBJOhSHxS+uS06Wl9+flVEk=";
      };

=======
>>>>>>> ca8812a5
      nixpkgsFor =
        system:
        import nixpkgs {
          inherit system;
          config.allowUnfree = true;
        };

<<<<<<< HEAD
      pkgsLinux = nixpkgsFor linuxSystem;
=======
      rustToolchainFor =
        system:
        inputs.fenix.packages.${system}.fromToolchainFile {
          file = ./rust-toolchain.toml;
          sha256 = "sha256-Qxt8XAuaUR2OMdKbN4u8dBJOhSHxS+uS06Wl9+flVEk=";
        };

      pkgsLinux = nixpkgsFor linuxSystem;
      rustToolchainLinux = rustToolchainFor linuxSystem;

      craneLib = (crane.mkLib pkgsLinux).overrideToolchain rustToolchainLinux;

      cargoArtifacts = craneLib.buildDepsOnly {
        src = craneLib.cleanCargoSource ./.;
        strictDeps = true;
        nativeBuildInputs = [
          pkgsLinux.pkg-config
        ];

        buildInputs = [
          pkgsLinux.openssl
        ];
      };
>>>>>>> ca8812a5

      # Generate devShells for each system
      devShellForSystem =
        system:
        let
          pkgs = nixpkgsFor system;
<<<<<<< HEAD
=======
          rustToolchain = rustToolchainFor system;
>>>>>>> ca8812a5

          # macOS-specific configurations for libraries
          darwinDeps =
            if pkgs.stdenv.isDarwin then
              [
                pkgs.darwin.apple_sdk.frameworks.Security
                pkgs.darwin.apple_sdk.frameworks.SystemConfiguration
                pkgs.libiconv
              ]
            else
              [ ];

        in
        pkgs.mkShell {
          name = "catcolab-devshell";
          buildInputs =
            with pkgs;
            [
              lld
              rustToolchain
              openssl
              rust-analyzer
              rustfmt
              clippy
              pkg-config
              pnpm_9
              nodejs_24
              sqlx-cli
              biome
<<<<<<< HEAD
=======
              wasm-pack
              vscode-langservers-extracted
              wasm-bindgen-cli
              esbuild
>>>>>>> ca8812a5
            ]
            ++ darwinDeps
            ++ [
              inputs.agenix.packages.${system}.agenix
              inputs.deploy-rs.packages.${system}.default
            ];

          # macOS-specific environment variables for OpenSSL and pkg-config
          shellHook = ''
            ${
              if pkgs.stdenv.isDarwin then
                ''
                  export OPENSSL_DIR=${pkgs.openssl.dev}
                  export OPENSSL_LIB_DIR=${pkgs.openssl.out}/lib
                  export OPENSSL_INCLUDE_DIR=${pkgs.openssl.dev}/include
                  export PKG_CONFIG_PATH=${pkgs.openssl.dev}/lib/pkgconfig:$PKG_CONFIG_PATH
                ''
              else
                ""
            }
<<<<<<< HEAD

            export PATH=$PWD/infrastructure/scripts:$PATH

            # Load DATABASE_URL into the environment
            if [ -f packages/backend/.env ]; then
              export $(grep -v '^#' packages/backend/.env | xargs)
            fi
          '';
        };

=======

            export PATH=$PWD/infrastructure/scripts:$PATH

            # Load DATABASE_URL into the environment
            if [ -f packages/backend/.env ]; then
              export $(grep -v '^#' packages/backend/.env | xargs)
            fi
          '';
        };

>>>>>>> ca8812a5
    in
    {
      # Create devShells for all supported systems
      devShells = builtins.listToAttrs (
        map (system: {
          name = system;
          value = {
            default = devShellForSystem system;
          };
        }) devShellSystems
      );
<<<<<<< HEAD
=======

      # Example of how to build and test individual package built by nix:
      # nix build .#packages.x86_64-linux.automerge
      # node ./result/main.cjs
      packages = {
        x86_64-linux = {
          backend = pkgsLinux.callPackage ./packages/backend/default.nix {
            inherit craneLib cargoArtifacts;
            pkgs = pkgsLinux;
          };

          migrator = pkgsLinux.callPackage ./packages/migrator/default.nix {
            inherit craneLib cargoArtifacts;
            pkgs = pkgsLinux;
          };

          notebook-types = pkgsLinux.callPackage ./packages/notebook-types/default.nix {
            inherit craneLib cargoArtifacts;
            pkgs = pkgsLinux;
          };

          automerge = pkgsLinux.callPackage ./packages/automerge-doc-server/default.nix {
            inherit inputs rustToolchainLinux self;
          };
        };
      };
>>>>>>> ca8812a5

      # Create a NixOS configuration for each host
      nixosConfigurations = {
        catcolab = nixpkgs.lib.nixosSystem {
          specialArgs = {
<<<<<<< HEAD
            inherit inputs rustToolchain;
=======
            inherit inputs self;
            rustToolchain = rustToolchainLinux;
>>>>>>> ca8812a5
          };
          system = linuxSystem;
          modules = [
            ./infrastructure/hosts/catcolab
          ];
          pkgs = pkgsLinux;
        };
        catcolab-next = nixpkgs.lib.nixosSystem {
<<<<<<< HEAD
          specialArgs = { inherit inputs rustToolchain; };
=======
          specialArgs = {
            inherit inputs self;
            rustToolchain = rustToolchainLinux;
          };
>>>>>>> ca8812a5
          system = linuxSystem;
          modules = [
            ./infrastructure/hosts/catcolab-next
          ];
          pkgs = pkgsLinux;
        };

        catcolab-vm = nixpkgs.lib.nixosSystem {
          system = linuxSystem;
          modules = [ ./infrastructure/hosts/catcolab-vm ];
<<<<<<< HEAD
          specialArgs = { inherit inputs rustToolchain; };
=======
          specialArgs = {
            inherit inputs self;
            rustToolchain = rustToolchainLinux;
          };
>>>>>>> ca8812a5
        };
      };

      deploy.nodes = {
        catcolab = {
          hostname = "backend.catcolab.org";
          profiles.system = {
            # TODO: can be changed to catcolab after the next deploy (the host needs to first update the
            # permissions of the catcolab user)
            sshUser = "root";
            path = deploy-rs.lib.${linuxSystem}.activate.nixos self.nixosConfigurations.catcolab;
          };
        };
        catcolab-next = {
          hostname = "backend-next.catcolab.org";
          profiles.system = {
            sshUser = "catcolab";
            user = "root";
            path = deploy-rs.lib.${linuxSystem}.activate.nixos self.nixosConfigurations.catcolab-next;
          };
        };
      };

      # The backend relies on Firebase, so tests require VM internet access. Enable networking by running
      # with --no-sandbox.
      # Docs for nixos tests: https://nixos.org/manual/nixos/stable/index.html#sec-nixos-test-nodes
      # (google and LLMs are useless)
      checks.x86_64-linux.integrationTests = nixpkgs.legacyPackages.x86_64-linux.testers.runNixOSTest {
        name = "Integration Tests";

        skipTypeCheck = true;
        nodes = {
          catcolab = import ./infrastructure/hosts/catcolab-vm;
        };

        node.specialArgs = {
<<<<<<< HEAD
          inherit rustToolchain inputs;
        };

=======
          inherit inputs self;
          rustToolchain = rustToolchainLinux;
        };

        # NOTE: This only checks if the services "start" from systemds perspective, not if they are not
        # failed immediately after starting...
>>>>>>> ca8812a5
        testScript = ''
          def dump_logs(machine, *units):
              for u in units:
                  print(f"\n===== journal for {u} =====")
                  print(machine.succeed(f"journalctl -u {u} --no-pager"))

          def test_service(machine, service):
              try:
                  machine.wait_for_unit(service)
              except:
                  dump_logs(machine, service)
                  raise

          def test_oneshot_service(machine, service):
              try:
                  machine.wait_until_succeeds(
                      f"test $(systemctl is-active {service}) = inactive"
                  )
              except:
                  dump_logs(machine, service)
                  raise

          test_oneshot_service(catcolab, "database-setup.service")
          test_oneshot_service(catcolab, "migrations.service")

          test_service(catcolab, "automerge.service");
          test_service(catcolab, "backend.service");
          test_service(catcolab, "caddy.service");

          catcolab.start_job("backupdb.service")
          test_oneshot_service(catcolab, "backupdb.service")
        '';
      };
    };
}<|MERGE_RESOLUTION|>--- conflicted
+++ resolved
@@ -2,23 +2,6 @@
   description = "configurations for deploying catcolab";
 
   inputs = {
-<<<<<<< HEAD
-    nixpkgs.url = "github:nixos/nixpkgs/nixos-24.11";
-    crate2nix = {
-      url = "github:nix-community/crate2nix";
-      inputs.nixpkgs.follows = "nixpkgs";
-    };
-    agenix.url = "github:ryantm/agenix";
-    deploy-rs.url = "github:serokell/deploy-rs";
-    fenix = {
-      url = "github:nix-community/fenix";
-      inputs.nixpkgs.follows = "nixpkgs";
-    };
-
-    nixpkgsUnstable = {
-      # TODO: update this to nixos-unstable the next time someone looks at this (required changes haven't
-      # landed yet, but should really soon)
-=======
     nixpkgs.url = "github:nixos/nixpkgs/nixos-25.05";
     agenix.url = "github:ryantm/agenix";
     deploy-rs.url = "github:serokell/deploy-rs";
@@ -35,7 +18,6 @@
       # TODO: this should be changed from 'master' to 'nixos-unstable' when the
       # pnpm.fetchDeps.fetcherVersion option lands in nixos-unstable (it's not clear how long that will
       # be)
->>>>>>> ca8812a5
       url = "github:NixOS/nixpkgs/master";
     };
   };
@@ -46,10 +28,7 @@
       nixpkgs,
       deploy-rs,
       fenix,
-<<<<<<< HEAD
-=======
       crane,
->>>>>>> ca8812a5
       ...
     }@inputs:
     let
@@ -62,14 +41,6 @@
         "aarch64-darwin"
       ];
 
-<<<<<<< HEAD
-      rustToolchain = fenix.packages.x86_64-linux.fromToolchainFile {
-        file = ./rust-toolchain.toml;
-        sha256 = "sha256-Qxt8XAuaUR2OMdKbN4u8dBJOhSHxS+uS06Wl9+flVEk=";
-      };
-
-=======
->>>>>>> ca8812a5
       nixpkgsFor =
         system:
         import nixpkgs {
@@ -77,9 +48,6 @@
           config.allowUnfree = true;
         };
 
-<<<<<<< HEAD
-      pkgsLinux = nixpkgsFor linuxSystem;
-=======
       rustToolchainFor =
         system:
         inputs.fenix.packages.${system}.fromToolchainFile {
@@ -103,17 +71,13 @@
           pkgsLinux.openssl
         ];
       };
->>>>>>> ca8812a5
 
       # Generate devShells for each system
       devShellForSystem =
         system:
         let
           pkgs = nixpkgsFor system;
-<<<<<<< HEAD
-=======
           rustToolchain = rustToolchainFor system;
->>>>>>> ca8812a5
 
           # macOS-specific configurations for libraries
           darwinDeps =
@@ -143,13 +107,10 @@
               nodejs_24
               sqlx-cli
               biome
-<<<<<<< HEAD
-=======
               wasm-pack
               vscode-langservers-extracted
               wasm-bindgen-cli
               esbuild
->>>>>>> ca8812a5
             ]
             ++ darwinDeps
             ++ [
@@ -170,7 +131,6 @@
               else
                 ""
             }
-<<<<<<< HEAD
 
             export PATH=$PWD/infrastructure/scripts:$PATH
 
@@ -181,18 +141,6 @@
           '';
         };
 
-=======
-
-            export PATH=$PWD/infrastructure/scripts:$PATH
-
-            # Load DATABASE_URL into the environment
-            if [ -f packages/backend/.env ]; then
-              export $(grep -v '^#' packages/backend/.env | xargs)
-            fi
-          '';
-        };
-
->>>>>>> ca8812a5
     in
     {
       # Create devShells for all supported systems
@@ -204,8 +152,6 @@
           };
         }) devShellSystems
       );
-<<<<<<< HEAD
-=======
 
       # Example of how to build and test individual package built by nix:
       # nix build .#packages.x86_64-linux.automerge
@@ -232,18 +178,13 @@
           };
         };
       };
->>>>>>> ca8812a5
 
       # Create a NixOS configuration for each host
       nixosConfigurations = {
         catcolab = nixpkgs.lib.nixosSystem {
           specialArgs = {
-<<<<<<< HEAD
-            inherit inputs rustToolchain;
-=======
             inherit inputs self;
             rustToolchain = rustToolchainLinux;
->>>>>>> ca8812a5
           };
           system = linuxSystem;
           modules = [
@@ -252,14 +193,10 @@
           pkgs = pkgsLinux;
         };
         catcolab-next = nixpkgs.lib.nixosSystem {
-<<<<<<< HEAD
-          specialArgs = { inherit inputs rustToolchain; };
-=======
           specialArgs = {
             inherit inputs self;
             rustToolchain = rustToolchainLinux;
           };
->>>>>>> ca8812a5
           system = linuxSystem;
           modules = [
             ./infrastructure/hosts/catcolab-next
@@ -270,14 +207,10 @@
         catcolab-vm = nixpkgs.lib.nixosSystem {
           system = linuxSystem;
           modules = [ ./infrastructure/hosts/catcolab-vm ];
-<<<<<<< HEAD
-          specialArgs = { inherit inputs rustToolchain; };
-=======
           specialArgs = {
             inherit inputs self;
             rustToolchain = rustToolchainLinux;
           };
->>>>>>> ca8812a5
         };
       };
 
@@ -314,18 +247,12 @@
         };
 
         node.specialArgs = {
-<<<<<<< HEAD
-          inherit rustToolchain inputs;
-        };
-
-=======
           inherit inputs self;
           rustToolchain = rustToolchainLinux;
         };
 
         # NOTE: This only checks if the services "start" from systemds perspective, not if they are not
         # failed immediately after starting...
->>>>>>> ca8812a5
         testScript = ''
           def dump_logs(machine, *units):
               for u in units:
