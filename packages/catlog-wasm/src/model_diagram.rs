//! Wasm bindings for diagrams in models of a double theory.

use all_the_same::all_the_same;
use derive_more::From;
use serde::{Deserialize, Serialize};
use tsify::Tsify;
use ustr::Ustr;
use uuid::Uuid;
use wasm_bindgen::prelude::*;

use catlog::dbl::model::{FgDblModel, MutDblModel};
use catlog::dbl::model_diagram as diagram;
use catlog::one::FgCategory;
use catlog::zero::MutMapping;
use notebook_types::current::*;

use super::model::{DblModel, DblModelBox, DiscreteDblModel};
use super::model_morphism::DiscreteDblModelMapping;
use super::notation::*;
use super::result::JsResult;
use super::theory::DblTheory;

/// A box containing a diagram in a model of a double theory.
#[derive(From)]
pub enum DblModelDiagramBox {
    Discrete(diagram::DblModelDiagram<DiscreteDblModelMapping, DiscreteDblModel>),
    // DiscreteTab(), # TODO: Not implemented.
}

/// Wasm bindings for a diagram in a model of a double theory.
#[wasm_bindgen]
pub struct DblModelDiagram(#[wasm_bindgen(skip)] pub DblModelDiagramBox);

impl DblModelDiagram {
    /// Creates an empty diagram for the given theory.
    pub fn new(theory: &DblTheory) -> Self {
        let model = DblModel::new(theory);
        Self(match model.0 {
            DblModelBox::Discrete(model) => {
                let mapping = Default::default();
                diagram::DblModelDiagram(mapping, model).into()
            }
            _ => panic!("Diagrams only implemented for discrete double theories"),
        })
    }

    /// Adds an object to the diagram.
    pub fn add_ob(&mut self, decl: &DiagramObDecl) -> Result<(), String> {
        all_the_same!(match &mut self.0 {
            DblModelDiagramBox::[Discrete](diagram) => {
                let (mapping, model) = diagram.into();
                let ob_type: Ustr = Elaborator.elab(&decl.ob_type)?;
                if let Some(over) = decl.over.as_ref().map(|ob| Elaborator.elab(ob)).transpose()? {
                    mapping.assign_ob(decl.id, over);
                }
                model.add_ob(decl.id, ob_type);
                Ok(())
            }
        })
    }

    /// Adds a morphism to the diagram.
    pub fn add_mor(&mut self, decl: &DiagramMorDecl) -> Result<(), String> {
        all_the_same!(match &mut self.0 {
            DblModelDiagramBox::[Discrete](diagram) => {
                let (mapping, model) = diagram.into();
                let mor_type = Elaborator.elab(&decl.mor_type)?;
                model.make_mor(decl.id, mor_type);
                if let Some(dom) = decl.dom.as_ref().map(|ob| Elaborator.elab(ob)).transpose()? {
                    model.set_dom(decl.id, dom);
                }
                if let Some(cod) = decl.cod.as_ref().map(|ob| Elaborator.elab(ob)).transpose()? {
                    model.set_cod(decl.id, cod);
                }
                if let Some(over) = decl.over.as_ref().map(|mor| Elaborator.elab(mor)).transpose()? {
                    mapping.assign_mor(decl.id, over);
                }
                Ok(())
            }
        })
    }
}

#[wasm_bindgen]
impl DblModelDiagram {
    /// Returns array of all basic objects in the diagram.
    #[wasm_bindgen]
    pub fn objects(&self) -> Vec<Ob> {
        all_the_same!(match &self.0 {
            DblModelDiagramBox::[Discrete](diagram) => {
                let (_, model) = diagram.into();
                model.objects().map(|x| Quoter.quote(&x)).collect()
            }
        })
    }

    /// Returns array of all basic morphisms in the diagram.
    #[wasm_bindgen]
    pub fn morphisms(&self) -> Vec<Mor> {
        all_the_same!(match &self.0 {
            DblModelDiagramBox::[Discrete](diagram) => {
                let (_, model) = diagram.into();
                model.morphisms().map(|f| Quoter.quote(&f)).collect()
            }
        })
    }

    /// Returns array of basic objects with the given type.
    #[wasm_bindgen(js_name = "objectsWithType")]
    pub fn objects_with_type(&self, ob_type: ObType) -> Result<Vec<Ob>, String> {
        all_the_same!(match &self.0 {
            DblModelDiagramBox::[Discrete](diagram) => {
                let (_, model) = diagram.into();
                let ob_type = Elaborator.elab(&ob_type)?;
                Ok(model.objects_with_type(&ob_type).map(|x| Quoter.quote(&x)).collect())
            }
        })
    }

    /// Returns array of basic morphisms with the given type.
    #[wasm_bindgen(js_name = "morphismsWithType")]
    pub fn morphisms_with_type(&self, mor_type: MorType) -> Result<Vec<Mor>, String> {
        all_the_same!(match &self.0 {
            DblModelDiagramBox::[Discrete](diagram) => {
                let (_, model) = diagram.into();
                let mor_type = Elaborator.elab(&mor_type)?;
                Ok(model.morphisms_with_type(&mor_type).map(|f| Quoter.quote(&f)).collect())
            }
        })
    }

    /// Returns array of declarations of basic objects.
    #[wasm_bindgen(js_name = "objectDeclarations")]
    pub fn object_declarations(&self) -> Vec<DiagramObDecl> {
        all_the_same!(match &self.0 {
            DblModelDiagramBox::[Discrete](diagram) => {
                let (mapping, model) = diagram.into();
                let decls = model.ob_generators().map(|x| {
                    DiagramObDecl {
                        name: "".into(),
                        id: x,
                        ob_type: Quoter.quote(&model.ob_generator_type(&x)),
                        over: mapping.0.ob_generator_map.get(&x).map(|ob| Quoter.quote(ob))
                    }
                });
                decls.collect()
            }
        })
    }

    /// Returns array of declarations of basic morphisms.
    #[wasm_bindgen(js_name = "morphismDeclarations")]
    pub fn morphism_declarations(&self) -> Vec<DiagramMorDecl> {
        all_the_same!(match &self.0 {
            DblModelDiagramBox::[Discrete](diagram) => {
                let (mapping, model) = diagram.into();
                let decls = model.mor_generators().map(|f| {
                    DiagramMorDecl {
                        name: "".into(),
                        id: f,
                        mor_type: Quoter.quote(&model.mor_generator_type(&f)),
                        over: mapping.0.mor_generator_map.get(&f).map(|mor| Quoter.quote(mor)),
                        dom: model.get_dom(&f).cloned().map(|ob| Quoter.quote(&ob)),
                        cod: model.get_cod(&f).cloned().map(|ob| Quoter.quote(&ob)),
                    }
                });
                decls.collect()
            }
        })
    }

    /// Infers missing data in the diagram from the model, where possible.
    #[wasm_bindgen(js_name = "inferMissingFrom")]
    pub fn infer_missing_from(&mut self, model: &DblModel) -> Result<(), String> {
        all_the_same!(match &mut self.0 {
            DblModelDiagramBox::[Discrete](diagram) => {
                let model = (&model.0).try_into().map_err(
                    |_| "Type of model should match type of diagram")?;
                diagram.infer_missing_from(model);
                Ok(())
            }
        })
    }

    /// Validates that the diagram is well defined in a model.
    #[wasm_bindgen(js_name = "validateIn")]
    pub fn validate_in(&self, model: &DblModel) -> Result<ModelDiagramValidationResult, String> {
        all_the_same!(match &self.0 {
            DblModelDiagramBox::[Discrete](diagram) => {
                let model = (&model.0).try_into().map_err(
                    |_| "Type of model should match type of diagram")?;
                let res = diagram.validate_in(model);
                Ok(ModelDiagramValidationResult(res.map_err(|errs| errs.into()).into()))
            }
        })
    }
}

/// Result of validating a diagram in a model.
#[derive(Serialize, Deserialize, Tsify)]
#[tsify(into_wasm_abi, from_wasm_abi)]
pub struct ModelDiagramValidationResult(
    pub JsResult<(), Vec<diagram::InvalidDiscreteDblModelDiagram<Uuid>>>,
);

#[wasm_bindgen(js_name = "elaborateDiagram")]
pub fn elaborate_diagram(doc: &DiagramDocumentContent, theory: &DblTheory) -> DblModelDiagram {
    let mut diagram = DblModelDiagram::new(theory);
<<<<<<< HEAD
    for cell in doc.notebook.cells.iter() {
=======
    for cell in doc.notebook.cells() {
>>>>>>> ca8812a5
        if let Cell::Formal { id: _, content } = cell {
            match content {
                DiagramJudgment::Object(decl) => diagram.add_ob(decl).unwrap(),
                DiagramJudgment::Morphism(decl) => diagram.add_mor(decl).unwrap(),
            }
        }
    }
    diagram
}

#[cfg(test)]
mod tests {
    use super::*;
    use crate::model::tests::sch_walking_attr;
    use crate::theories::*;

    #[test]
    fn diagram_schema() {
        let th = ThSchema::new().theory();
        let [attr, entity, attr_type] = [Uuid::now_v7(), Uuid::now_v7(), Uuid::now_v7()];
        let model = sch_walking_attr(&th, [attr, entity, attr_type]);

        let mut diagram = DblModelDiagram::new(&th);
        let [x, y, var] = [Uuid::now_v7(), Uuid::now_v7(), Uuid::now_v7()];
        assert!(
            diagram
                .add_ob(&DiagramObDecl {
                    name: "var".into(),
                    id: var,
                    ob_type: ObType::Basic("AttrType".into()),
                    over: Some(Ob::Basic(attr_type))
                })
                .is_ok()
        );
        for (name, indiv) in [("x", x), ("y", y)] {
            assert!(
                diagram
                    .add_ob(&DiagramObDecl {
                        name: name.into(),
                        id: indiv,
                        ob_type: ObType::Basic("Entity".into()),
                        over: Some(Ob::Basic(entity)),
                    })
                    .is_ok()
            );
            assert!(
                diagram
                    .add_mor(&DiagramMorDecl {
                        name: "".into(),
                        id: Uuid::now_v7(),
                        mor_type: MorType::Basic("Attr".into()),
                        dom: Some(Ob::Basic(indiv)),
                        cod: Some(Ob::Basic(var)),
                        over: Some(Mor::Basic(attr)),
                    })
                    .is_ok()
            );
        }
        assert_eq!(diagram.objects().len(), 3);
        assert_eq!(diagram.object_declarations().len(), 3);
        assert_eq!(diagram.morphisms().len(), 2);
        assert_eq!(diagram.morphism_declarations().len(), 2);
        assert_eq!(diagram.validate_in(&model).unwrap().0, JsResult::Ok(()));
    }
}<|MERGE_RESOLUTION|>--- conflicted
+++ resolved
@@ -206,11 +206,7 @@
 #[wasm_bindgen(js_name = "elaborateDiagram")]
 pub fn elaborate_diagram(doc: &DiagramDocumentContent, theory: &DblTheory) -> DblModelDiagram {
     let mut diagram = DblModelDiagram::new(theory);
-<<<<<<< HEAD
-    for cell in doc.notebook.cells.iter() {
-=======
     for cell in doc.notebook.cells() {
->>>>>>> ca8812a5
         if let Cell::Formal { id: _, content } = cell {
             match content {
                 DiagramJudgment::Object(decl) => diagram.add_ob(decl).unwrap(),
