--- conflicted
+++ resolved
@@ -1,28 +1,14 @@
-<<<<<<< HEAD
-use std::hash::BuildHasherDefault;
-
-=======
->>>>>>> ca8812a5
 use all_the_same::all_the_same;
 use derive_more::{From, TryInto};
 use serde::{Deserialize, Serialize};
 use tsify::Tsify;
-<<<<<<< HEAD
-use ustr::{IdentityHasher, Ustr};
-=======
 use ustr::Ustr;
->>>>>>> ca8812a5
 use uuid::Uuid;
 use wasm_bindgen::prelude::*;
 
 use catlog::dbl::model::{
-<<<<<<< HEAD
-    self as dbl_model, FgDblModel, InvalidDblModel, ModalMor, ModalOb, MutDblModel, TabEdge,
-    TabMor, TabOb,
-=======
     self as dbl_model, DblModel as _, FgDblModel, InvalidDblModel, ModalMor, ModalOb, MutDblModel,
     TabEdge, TabMor, TabOb,
->>>>>>> ca8812a5
 };
 use catlog::dbl::theory::{self as dbl_theory, ModalObOp};
 use catlog::one::{Category as _, FgCategory, Path, fp_category::UstrFpCategory};
@@ -34,15 +20,8 @@
 use super::theory::{DblTheory, DblTheoryBox, demote_modality, promote_modality};
 
 pub(crate) type DiscreteDblModel = dbl_model::DiscreteDblModel<Uuid, UstrFpCategory>;
-<<<<<<< HEAD
-pub(crate) type DiscreteTabModel =
-    dbl_model::DiscreteTabModel<Uuid, Ustr, BuildHasherDefault<IdentityHasher>>;
-pub(crate) type ModalDblModel =
-    dbl_model::ModalDblModel<Uuid, Ustr, BuildHasherDefault<IdentityHasher>>;
-=======
 pub(crate) type DiscreteTabModel = dbl_model::DiscreteTabModel<Uuid, Ustr>;
 pub(crate) type ModalDblModel = dbl_model::ModalDblModel<Uuid, Ustr>;
->>>>>>> ca8812a5
 
 /** A box containing a model of a double theory of any kind.
 
@@ -50,11 +29,7 @@
  */
 #[allow(clippy::large_enum_variant)]
 #[derive(From, TryInto)]
-<<<<<<< HEAD
-#[try_into(ref)]
-=======
 #[try_into(ref, ref_mut)]
->>>>>>> ca8812a5
 pub enum DblModelBox {
     Discrete(DiscreteDblModel),
     DiscreteTab(DiscreteTabModel),
@@ -194,7 +169,6 @@
 /// Quotes a morphism in a model of a discrete double theory.
 impl CanQuote<Path<Uuid, Uuid>, Mor> for Quoter {
     fn quote(&self, path: &Path<Uuid, Uuid>) -> Mor {
-<<<<<<< HEAD
         if path.len() == 1 {
             Mor::Basic(path.clone().only().unwrap())
         } else {
@@ -233,46 +207,6 @@
     }
 }
 
-=======
-        if path.len() == 1 {
-            Mor::Basic(path.clone().only().unwrap())
-        } else {
-            Mor::Composite(Box::new(demote_path(path.clone().map(Ob::Basic, Mor::Basic))))
-        }
-    }
-}
-
-fn demote_path<V, E>(path: Path<V, E>) -> notebook_path::Path<V, E> {
-    match path {
-        Path::Id(v) => notebook_path::Path::Id(v),
-        Path::Seq(edges) => notebook_path::Path::Seq(edges),
-    }
-}
-
-/// Quotes an object in a model of a discrete tabulator theory.
-impl CanQuote<TabOb<Uuid, Uuid>, Ob> for Quoter {
-    fn quote(&self, ob: &TabOb<Uuid, Uuid>) -> Ob {
-        match ob {
-            TabOb::Basic(id) => Ob::Basic(*id),
-            TabOb::Tabulated(path) => Ob::Tabulated(self.quote(path.as_ref())),
-        }
-    }
-}
-
-/// Quotes a morphism in a model of a discrete tabulator theory.
-impl CanQuote<TabMor<Uuid, Uuid>, Mor> for Quoter {
-    fn quote(&self, path: &TabMor<Uuid, Uuid>) -> Mor {
-        if path.len() == 1 {
-            self.quote(&path.clone().only().unwrap())
-        } else {
-            Mor::Composite(Box::new(demote_path(
-                path.clone().map(|ob| self.quote(&ob), |mor| self.quote(&mor)),
-            )))
-        }
-    }
-}
-
->>>>>>> ca8812a5
 impl CanQuote<TabEdge<Uuid, Uuid>, Mor> for Quoter {
     fn quote(&self, ob: &TabEdge<Uuid, Uuid>) -> Mor {
         match ob {
@@ -329,10 +263,7 @@
 }
 
 impl DblModel {
-<<<<<<< HEAD
-=======
     /// Constructs a new model of a double theory.
->>>>>>> ca8812a5
     pub fn new(theory: &DblTheory) -> Self {
         Self(match &theory.0 {
             DblTheoryBox::Discrete(th) => DiscreteDblModel::new(th.clone()).into(),
@@ -341,8 +272,6 @@
         })
     }
 
-<<<<<<< HEAD
-=======
     /// Tries to get a model of a discrete theory.
     pub fn discrete(&self) -> Result<&DiscreteDblModel, String> {
         (&self.0).try_into().map_err(|_| "Model should be of a discrete theory".into())
@@ -368,7 +297,6 @@
     }
 
     /// Adds an object to the model.
->>>>>>> ca8812a5
     pub fn add_ob(&mut self, decl: &ObDecl) -> Result<(), String> {
         all_the_same!(match &mut self.0 {
             DblModelBox::[Discrete, DiscreteTab, Modal](model) => {
@@ -379,10 +307,7 @@
         })
     }
 
-<<<<<<< HEAD
-=======
     /// Adds a morphism to the model.
->>>>>>> ca8812a5
     pub fn add_mor(&mut self, decl: &MorDecl) -> Result<(), String> {
         all_the_same!(match &mut self.0 {
             DblModelBox::[Discrete, DiscreteTab, Modal](model) => {
@@ -468,8 +393,6 @@
         })
     }
 
-<<<<<<< HEAD
-=======
     /// Gets the object type of an object in the model.
     #[wasm_bindgen(js_name = "obType")]
     pub fn ob_type(&self, ob: Ob) -> Result<ObType, String> {
@@ -490,7 +413,6 @@
         })
     }
 
->>>>>>> ca8812a5
     /// Returns array of all basic objects in the model.
     #[wasm_bindgen]
     pub fn objects(&self) -> Vec<Ob> {
@@ -559,12 +481,8 @@
 #[wasm_bindgen(js_name = "elaborateModel")]
 pub fn elaborate_model(doc: &ModelDocumentContent, theory: &DblTheory) -> DblModel {
     let mut model = DblModel::new(theory);
-<<<<<<< HEAD
-    for cell in doc.notebook.cells.iter() {
-=======
 
     for cell in doc.notebook.cells() {
->>>>>>> ca8812a5
         if let Cell::Formal { id: _, content } = cell {
             match content {
                 ModelJudgment::Object(decl) => model.add_ob(decl).unwrap(),
@@ -627,11 +545,8 @@
         assert_eq!(model.cod(Mor::Basic(a)), Ok(Ob::Basic(y)));
         assert_eq!(model.get_dom(&a.to_string()), Ok(Some(Ob::Basic(x))));
         assert_eq!(model.get_cod(&a.to_string()), Ok(Some(Ob::Basic(y))));
-<<<<<<< HEAD
-=======
         assert_eq!(model.ob_type(Ob::Basic(x)), Ok(ObType::Basic("Entity".into())));
         assert_eq!(model.mor_type(Mor::Basic(a)), Ok(MorType::Basic("Attr".into())));
->>>>>>> ca8812a5
         assert_eq!(model.objects().len(), 2);
         assert_eq!(model.morphisms().len(), 1);
         assert_eq!(model.objects_with_type(ObType::Basic("Entity".into())), Ok(vec![Ob::Basic(x)]));
