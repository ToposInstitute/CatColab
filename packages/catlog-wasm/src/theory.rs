//! Wasm bindings for double theories.

use std::collections::HashMap;
use std::rc::Rc;

use all_the_same::all_the_same;
use derive_more::{From, TryInto};
use ustr::Ustr;

use wasm_bindgen::prelude::*;

use catlog::dbl::theory::{
    self, DblTheory as _, ModalMorType, ModalObOp, ModalObType, ModalOp, ModeApp, TabMorType,
    TabObOp, TabObType,
};
use catlog::one::{Path, ShortPath};
use notebook_types::current::theory::*;

use super::notation::*;

/// Elaborates into object type in a discrete double theory.
impl CanElaborate<ObType, Ustr> for Elaborator {
    fn elab(&self, ob_type: &ObType) -> Result<Ustr, String> {
        match ob_type {
            ObType::Basic(id) => Ok(*id),
            _ => Err(format!("Cannot use object type in discrete double theory: {ob_type:#?}")),
        }
    }
}

/// Elaborates into morphism type in a discrete double theory.
impl CanElaborate<MorType, Path<Ustr, Ustr>> for Elaborator {
    fn elab(&self, mor_type: &MorType) -> Result<Path<Ustr, Ustr>, String> {
        match mor_type {
            MorType::Basic(id) => Ok(Path::single(*id)),
            MorType::Composite(fs) => {
                let fs: Result<Vec<_>, _> = fs.iter().map(|f| self.elab(f)).collect();
                let path = Path::from_vec(fs?).ok_or("Composite should not be empty")?;
                Ok(path.flatten())
            }
            MorType::Hom(ob_type) => Ok(Path::Id(self.elab(ob_type.as_ref())?)),
            _ => Err(format!("Cannot use morphsim type in discrete double theory: {mor_type:#?}")),
        }
    }
}

/// Elaborates into object operation in a discrete double theory.
impl CanElaborate<ObOp, Ustr> for Elaborator {
    fn elab(&self, op: &ObOp) -> Result<Ustr, String> {
        match op {
            ObOp::Id(ObType::Basic(id)) => Ok(*id),
            _ => Err(format!("Cannot use operation in discrete double theory: {op:#?}")),
        }
    }
}

/// Elaborates into object type in a discrete tabulator theory.
impl CanElaborate<ObType, TabObType<Ustr, Ustr>> for Elaborator {
    fn elab(&self, ob_type: &ObType) -> Result<TabObType<Ustr, Ustr>, String> {
        match ob_type {
            ObType::Basic(id) => Ok(TabObType::Basic(*id)),
            ObType::Tabulator(mor_type) => {
                Ok(TabObType::Tabulator(Box::new(self.elab(mor_type.as_ref())?)))
            }
            _ => Err(format!("Cannot use object type in discrete tabulator theory: {ob_type:#?}")),
        }
    }
}

/// Elaborates into morphism type in a discrete tabulator theory.
impl CanElaborate<MorType, TabMorType<Ustr, Ustr>> for Elaborator {
    fn elab(&self, mor_type: &MorType) -> Result<TabMorType<Ustr, Ustr>, String> {
        match mor_type {
            MorType::Basic(id) => Ok(TabMorType::Basic(*id)),
            MorType::Composite(_) => {
                Err("Composites not yet implemented for tabulator theories".into())
            }
            MorType::Hom(ob_type) => Ok(TabMorType::Hom(Box::new(self.elab(ob_type.as_ref())?))),
            _ => {
                Err(format!("Cannot use morphism type in discrete tabulator theory: {mor_type:#?}"))
            }
        }
    }
}

/// Elaborates into object operation in a discrete tabulator theory.
impl CanElaborate<ObOp, TabObOp<Ustr, Ustr>> for Elaborator {
    fn elab(&self, op: &ObOp) -> Result<TabObOp<Ustr, Ustr>, String> {
        match op {
            ObOp::Id(ob_type) => Ok(Path::empty(self.elab(ob_type)?)),
            _ => Err(format!("Cannot use operation in discrete tabulator theory: {op:#?}")),
        }
    }
}

/// Elaborates into object type in a modal double theory.
impl CanElaborate<ObType, ModalObType<Ustr>> for Elaborator {
    fn elab(&self, ob_type: &ObType) -> Result<ModalObType<Ustr>, String> {
        match ob_type {
            ObType::Basic(id) => Ok(ModeApp::new(*id)),
            ObType::ModeApp { modality, ob_type } => Ok({
                let ob_type: ModalObType<_> = self.elab(ob_type.as_ref())?;
                ob_type.apply(promote_modality(*modality))
            }),
            _ => Err(format!("Cannot use object type in modal theory: {ob_type:#?}")),
        }
    }
}

/// Elaborates into morphism type in a modal double theory.
impl CanElaborate<MorType, ModalMorType<Ustr>> for Elaborator {
    fn elab(&self, mor_type: &MorType) -> Result<ModalMorType<Ustr>, String> {
        match mor_type {
            MorType::Basic(id) => Ok(ModeApp::new(*id).into()),
            MorType::Hom(ob_type) => Ok(ShortPath::Zero(self.elab(ob_type.as_ref())?)),
            MorType::ModeApp { modality, mor_type } => Ok({
                let mor_type: ModalMorType<_> = self.elab(mor_type.as_ref())?;
                mor_type.apply(promote_modality(*modality))
            }),
            _ => Err(format!("Cannot use morphism type in modal theory: {mor_type:#?}")),
        }
    }
}

/// Elaborates into an object operation in a modal double theory.
impl CanElaborate<ObOp, ModalObOp<Ustr>> for Elaborator {
    fn elab(&self, op: &ObOp) -> Result<ModalObOp<Ustr>, String> {
        match op {
            ObOp::Basic(id) => Ok(ModeApp::new(ModalOp::Generator(*id)).into()),
            ObOp::Id(ob_type) => Ok(Path::empty(self.elab(ob_type)?)),
            ObOp::Composite(ops) => {
                let ops: Result<Vec<_>, _> = ops.iter().map(|op| self.elab(op)).collect();
                Ok(Path::from_vec(ops?).ok_or("Composite should be non-empty")?.flatten())
            }
            ObOp::ModeApp { modality, op } => Ok({
                let op: ModalObOp<_> = self.elab(op.as_ref())?;
                op.apply(promote_modality(*modality))
            }),
        }
    }
}

pub(crate) fn promote_modality(modality: Modality) -> theory::Modality {
    match modality {
        Modality::Discrete => theory::Modality::Discrete(),
        Modality::Codiscrete => theory::Modality::Codiscrete(),
        Modality::List => theory::Modality::List(theory::List::Plain),
        Modality::SymmetricList => theory::Modality::List(theory::List::Symmetric),
        Modality::ProductList => theory::Modality::List(theory::List::Product),
        Modality::CoproductList => theory::Modality::List(theory::List::Coproduct),
        Modality::BiproductList => theory::Modality::List(theory::List::Biproduct),
    }
}

/// Quotes an object type in a discrete double theory.
impl CanQuote<Ustr, ObType> for Quoter {
    fn quote(&self, id: &Ustr) -> ObType {
        ObType::Basic(*id)
    }
}

/// Quotes a morphism type in a discrete double theory.
impl CanQuote<Path<Ustr, Ustr>, MorType> for Quoter {
    fn quote(&self, path: &Path<Ustr, Ustr>) -> MorType {
        match path {
            Path::Id(v) => MorType::Hom(Box::new(ObType::Basic(*v))),
            Path::Seq(edges) => {
                if edges.len() == 1 {
                    MorType::Basic(edges.head)
                } else {
                    MorType::Composite(edges.iter().map(|e| MorType::Basic(*e)).collect())
                }
            }
        }
    }
}

/// Quotes an object operation in a discrete double theory.
impl CanQuote<Ustr, ObOp> for Quoter {
    fn quote(&self, id: &Ustr) -> ObOp {
        ObOp::Id(ObType::Basic(*id))
    }
}

/// Quotes an object type in a discrete tabulator theory.
impl CanQuote<TabObType<Ustr, Ustr>, ObType> for Quoter {
    fn quote(&self, ob_type: &TabObType<Ustr, Ustr>) -> ObType {
        match ob_type {
            TabObType::Basic(name) => ObType::Basic(*name),
            TabObType::Tabulator(mor_type) => {
                ObType::Tabulator(Box::new(self.quote(mor_type.as_ref())))
            }
        }
    }
}

/// Quotes a morphism type in a discrete tabulator theory.
impl CanQuote<TabMorType<Ustr, Ustr>, MorType> for Quoter {
    fn quote(&self, mor_type: &TabMorType<Ustr, Ustr>) -> MorType {
        match mor_type {
            TabMorType::Basic(name) => MorType::Basic(*name),
            TabMorType::Hom(ob_type) => MorType::Hom(Box::new(self.quote(ob_type.as_ref()))),
        }
    }
}

/// Quotes an object type in a modal theory.
impl CanQuote<ModalObType<Ustr>, ObType> for Quoter {
    fn quote(&self, app: &ModalObType<Ustr>) -> ObType {
        let mut quoted = ObType::Basic(app.arg);
        for modality in &app.modalities {
            quoted = ObType::ModeApp {
                modality: demote_modality(*modality),
                ob_type: quoted.into(),
            }
        }
        quoted
    }
}

/// Quotes a morphism type in a modal theory.
impl CanQuote<ModalMorType<Ustr>, MorType> for Quoter {
    fn quote(&self, mor_type: &ModalMorType<Ustr>) -> MorType {
        match mor_type {
            ShortPath::Zero(ob_type) => MorType::Hom(Box::new(self.quote(ob_type))),
            ShortPath::One(app) => {
                let mut quoted = MorType::Basic(app.arg);
                for modality in &app.modalities {
                    quoted = MorType::ModeApp {
                        modality: demote_modality(*modality),
                        mor_type: quoted.into(),
                    }
                }
                quoted
            }
        }
    }
}

pub(crate) fn demote_modality(modality: theory::Modality) -> Modality {
    match modality {
        theory::Modality::Discrete() => Modality::Discrete,
        theory::Modality::Codiscrete() => Modality::Codiscrete,
        theory::Modality::List(list_type) => match list_type {
            theory::List::Plain => Modality::List,
            theory::List::Symmetric => Modality::SymmetricList,
            theory::List::Product => Modality::ProductList,
            theory::List::Coproduct => Modality::CoproductList,
            theory::List::Biproduct => Modality::BiproductList,
        },
    }
}

/** A box containing a double theory of any kind.

Ideally the Wasm-bound [`DblTheory`] would just have a type parameter for the
underlying double theory, but `wasm-bindgen` does not support
[generics](https://github.com/rustwasm/wasm-bindgen/issues/3309). Instead, we
explicitly enumerate the supported kinds of double theories in this enum.
 */
#[derive(From, TryInto)]
#[try_into(ref)]
pub enum DblTheoryBox {
    Discrete(Rc<theory::UstrDiscreteDblTheory>),
    DiscreteTab(Rc<theory::UstrDiscreteTabTheory>),
    Modal(Rc<theory::UstrModalDblTheory>),
}

/** Wasm bindings for a double theory.
 */
#[wasm_bindgen]
pub struct DblTheory(#[wasm_bindgen(skip)] pub DblTheoryBox);

impl DblTheory {
<<<<<<< HEAD
=======
    /// Tries to get a discrete double theory.
    pub fn discrete(&self) -> Result<&Rc<theory::UstrDiscreteDblTheory>, String> {
        (&self.0).try_into().map_err(|_| "Theory should be discrete".into())
    }
}

#[wasm_bindgen]
impl DblTheory {
>>>>>>> ca8812a5
    /// Source of a morphism type.
    #[wasm_bindgen]
    pub fn src(&self, mor_type: MorType) -> Result<ObType, String> {
        all_the_same!(match &self.0 {
            DblTheoryBox::[Discrete, DiscreteTab, Modal](th) => {
                let m = Elaborator.elab(&mor_type)?;
                Ok(Quoter.quote(&th.src_type(&m)))
            }
        })
    }

    /// Target of a morphism type.
    #[wasm_bindgen]
    pub fn tgt(&self, mor_type: MorType) -> Result<ObType, String> {
        all_the_same!(match &self.0 {
            DblTheoryBox::[Discrete, DiscreteTab, Modal](th) => {
                let m = Elaborator.elab(&mor_type)?;
                Ok(Quoter.quote(&th.tgt_type(&m)))
            }
        })
    }

    /// Domain of an object operation.
    #[wasm_bindgen]
    pub fn dom(&self, op: ObOp) -> Result<ObType, String> {
        all_the_same!(match &self.0 {
            DblTheoryBox::[Discrete, DiscreteTab, Modal](th) => {
                let op = Elaborator.elab(&op)?;
                Ok(Quoter.quote(&th.ob_op_dom(&op)))
            }
        })
    }

    /// Codomain of an object operation.
    #[wasm_bindgen]
    pub fn cod(&self, op: ObOp) -> Result<ObType, String> {
        all_the_same!(match &self.0 {
            DblTheoryBox::[Discrete, DiscreteTab, Modal](th) => {
                let op = Elaborator.elab(&op)?;
                Ok(Quoter.quote(&th.ob_op_cod(&op)))
            }
        })
    }
}

/** Mapping from object types to numerical indices.

Like [`MorTypeIndex`], this struct just compensates for the lack of hash maps
with arbitrary keys in JavaScript.
 */
#[wasm_bindgen]
#[derive(Clone, Default)]
pub struct ObTypeIndex(HashMap<ObType, usize>);

#[wasm_bindgen]
impl ObTypeIndex {
    /// Creates a new object type index.
    #[wasm_bindgen(constructor)]
    pub fn new() -> Self {
        Default::default()
    }

    /// Gets the index of an object type, if set.
    #[wasm_bindgen]
    pub fn get(&self, x: &ObType) -> Option<usize> {
        self.0.get(x).copied()
    }

    /// Sets the index of an object type.
    #[wasm_bindgen]
    pub fn set(&mut self, x: ObType, i: usize) {
        self.0.insert(x, i);
    }
}

/** Mapping from morphism types to numerical indices.

Like [`ObTypeIndex`], this struct just compensates for the lack of hash maps
with arbitrary keys in JavaScript.
 */
#[wasm_bindgen]
#[derive(Clone, Default)]
pub struct MorTypeIndex(HashMap<MorType, usize>);

#[wasm_bindgen]
impl MorTypeIndex {
    /// Creates a new morphism type index.
    #[wasm_bindgen(constructor)]
    pub fn new() -> Self {
        Default::default()
    }

    /// Gets the index of a morphism type, if set.
    #[wasm_bindgen]
    pub fn get(&self, m: &MorType) -> Option<usize> {
        self.0.get(m).copied()
    }

    /// Sets the index of a morphism type.
    #[wasm_bindgen]
    pub fn set(&mut self, m: MorType, i: usize) {
        self.0.insert(m, i);
    }
}<|MERGE_RESOLUTION|>--- conflicted
+++ resolved
@@ -272,8 +272,6 @@
 pub struct DblTheory(#[wasm_bindgen(skip)] pub DblTheoryBox);
 
 impl DblTheory {
-<<<<<<< HEAD
-=======
     /// Tries to get a discrete double theory.
     pub fn discrete(&self) -> Result<&Rc<theory::UstrDiscreteDblTheory>, String> {
         (&self.0).try_into().map_err(|_| "Theory should be discrete".into())
@@ -282,7 +280,6 @@
 
 #[wasm_bindgen]
 impl DblTheory {
->>>>>>> ca8812a5
     /// Source of a morphism type.
     #[wasm_bindgen]
     pub fn src(&self, mor_type: MorType) -> Result<ObType, String> {
