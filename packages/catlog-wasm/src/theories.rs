/*! Wasm bindings for double theories from the `catlog` standard library.

Each struct in this module provides a [`DblTheory`] plus possibly
theory-specific analysis methods.
 */

use std::rc::Rc;

use ustr::ustr;
use wasm_bindgen::prelude::*;

use catlog::dbl::{model, theory};
use catlog::one::Path;
use catlog::stdlib::{analyses, models, theories};

use super::model_morphism::{MotifsOptions, motifs};
use super::{analyses::*, model::DblModel, theory::DblTheory};

/// The empty or initial theory.
#[wasm_bindgen]
pub struct ThEmpty(Rc<theory::UstrDiscreteDblTheory>);

#[wasm_bindgen]
impl ThEmpty {
    #[wasm_bindgen(constructor)]
    pub fn new() -> Self {
        Self(Rc::new(theories::th_empty()))
    }

    #[wasm_bindgen]
    pub fn theory(&self) -> DblTheory {
        DblTheory(self.0.clone().into())
    }
}

/// The theory of categories.
#[wasm_bindgen]
pub struct ThCategory(Rc<theory::UstrDiscreteDblTheory>);

#[wasm_bindgen]
impl ThCategory {
    #[wasm_bindgen(constructor)]
    pub fn new() -> Self {
        Self(Rc::new(theories::th_category()))
    }

    #[wasm_bindgen]
    pub fn theory(&self) -> DblTheory {
        DblTheory(self.0.clone().into())
    }
}

/// The theory of database schemas with attributes.
#[wasm_bindgen]
pub struct ThSchema(Rc<theory::UstrDiscreteDblTheory>);

#[wasm_bindgen]
impl ThSchema {
    #[wasm_bindgen(constructor)]
    pub fn new() -> Self {
        Self(Rc::new(theories::th_schema()))
    }

    #[wasm_bindgen]
    pub fn theory(&self) -> DblTheory {
        DblTheory(self.0.clone().into())
    }
}

/// The theory of signed categories.
#[wasm_bindgen]
pub struct ThSignedCategory(Rc<theory::UstrDiscreteDblTheory>);

#[wasm_bindgen]
impl ThSignedCategory {
    #[wasm_bindgen(constructor)]
    pub fn new() -> Self {
        Self(Rc::new(theories::th_signed_category()))
    }

    #[wasm_bindgen]
    pub fn theory(&self) -> DblTheory {
        DblTheory(self.0.clone().into())
    }

    /// Find positive feedback loops in a model.
    #[wasm_bindgen(js_name = "positiveLoops")]
    pub fn positive_loops(
        &self,
        model: &DblModel,
        options: MotifsOptions,
    ) -> Result<Vec<DblModel>, String> {
        let positive_loop = models::positive_loop(self.0.clone());
        motifs(&positive_loop, model, options)
    }

    /// Find negative feedback loops in a model.
    #[wasm_bindgen(js_name = "negativeLoops")]
    pub fn negative_loops(
        &self,
        model: &DblModel,
        options: MotifsOptions,
    ) -> Result<Vec<DblModel>, String> {
        let negative_loop = models::negative_loop(self.0.clone());
        motifs(&negative_loop, model, options)
    }

    /// Simulate the Lotka-Volterra system derived from a model.
    #[wasm_bindgen(js_name = "lotkaVolterra")]
    pub fn lotka_volterra(
        &self,
        model: &DblModel,
        data: LotkaVolterraModelData,
    ) -> Result<ODEResult, String> {
        let model: &model::DiscreteDblModel<_, _> = (&model.0)
            .try_into()
            .map_err(|_| "Lotka-Volterra simulation expects a discrete double model")?;
        Ok(ODEResult(
            analyses::ode::LotkaVolterraAnalysis::new(ustr("Object"))
                .add_positive(Path::Id(ustr("Object")))
                .add_negative(ustr("Negative").into())
                .create_system(model, data.0)
                .solve_with_defaults()
                .map_err(|err| format!("{err:?}"))
                .into(),
        ))
    }

    /// Simulate the linear ODE system derived from a model.
    #[wasm_bindgen(js_name = "linearODE")]
    pub fn linear_ode(
        &self,
        model: &DblModel,
        data: LinearODEModelData,
    ) -> Result<ODEResult, String> {
        let model: &model::DiscreteDblModel<_, _> = (&model.0)
            .try_into()
            .map_err(|_| "Linear ODE simulation expects a discrete double model")?;
        Ok(ODEResult(
            analyses::ode::LinearODEAnalysis::new(ustr("Object"))
                .add_positive(Path::Id(ustr("Object")))
                .add_negative(ustr("Negative").into())
                .create_system(model, data.0)
                .solve_with_defaults()
                .map_err(|err| format!("{err:?}"))
                .into(),
        ))
    }
}

/// The theory of delayable signed categories.
#[wasm_bindgen]
pub struct ThDelayableSignedCategory(Rc<theory::UstrDiscreteDblTheory>);

#[wasm_bindgen]
impl ThDelayableSignedCategory {
    #[wasm_bindgen(constructor)]
    pub fn new() -> Self {
        Self(Rc::new(theories::th_delayable_signed_category()))
    }

    #[wasm_bindgen]
    pub fn theory(&self) -> DblTheory {
        DblTheory(self.0.clone().into())
    }

    /// Find (fast) positive feedback loops in a model.
    #[wasm_bindgen(js_name = "positiveLoops")]
    pub fn positive_loops(
        &self,
        model: &DblModel,
        options: MotifsOptions,
    ) -> Result<Vec<DblModel>, String> {
        let positive_loop = models::positive_loop(self.0.clone());
        motifs(&positive_loop, model, options)
    }

    /// Find (fast) negative feedback loops in a model.
    #[wasm_bindgen(js_name = "negativeLoops")]
    pub fn negative_loops(
        &self,
        model: &DblModel,
        options: MotifsOptions,
    ) -> Result<Vec<DblModel>, String> {
        let negative_loop = models::negative_loop(self.0.clone());
        motifs(&negative_loop, model, options)
    }

    /// Find delayed positive feedback loops in a model.
    #[wasm_bindgen(js_name = "delayedPositiveLoops")]
    pub fn delayed_positive_loops(
        &self,
        model: &DblModel,
        options: MotifsOptions,
    ) -> Result<Vec<DblModel>, String> {
        let delayed_positive_loop = models::delayed_positive_loop(self.0.clone());
        motifs(&delayed_positive_loop, model, options)
    }

    /// Find delayed negative feedback loops in a model.
    #[wasm_bindgen(js_name = "delayedNegativeLoops")]
    pub fn delayed_negative_loops(
        &self,
        model: &DblModel,
        options: MotifsOptions,
    ) -> Result<Vec<DblModel>, String> {
        let delayed_negative_loop = models::delayed_negative_loop(self.0.clone());
        motifs(&delayed_negative_loop, model, options)
    }
}

/// The theory of nullable signed categories.
#[wasm_bindgen]
pub struct ThNullableSignedCategory(Rc<theory::UstrDiscreteDblTheory>);

#[wasm_bindgen]
impl ThNullableSignedCategory {
    #[wasm_bindgen(constructor)]
    pub fn new() -> Self {
        Self(Rc::new(theories::th_nullable_signed_category()))
    }

    #[wasm_bindgen]
    pub fn theory(&self) -> DblTheory {
        DblTheory(self.0.clone().into())
    }
}

/// The theory of categories with scalars.
#[wasm_bindgen]
pub struct ThCategoryWithScalars(Rc<theory::UstrDiscreteDblTheory>);

#[wasm_bindgen]
impl ThCategoryWithScalars {
    #[wasm_bindgen(constructor)]
    pub fn new() -> Self {
        Self(Rc::new(theories::th_category_with_scalars()))
    }

    #[wasm_bindgen]
    pub fn theory(&self) -> DblTheory {
        DblTheory(self.0.clone().into())
    }
}

/// The theory of categories with links.
#[wasm_bindgen]
pub struct ThCategoryLinks(Rc<theory::UstrDiscreteTabTheory>);

#[wasm_bindgen]
impl ThCategoryLinks {
    #[wasm_bindgen(constructor)]
    pub fn new() -> Self {
        Self(Rc::new(theories::th_category_links()))
    }

    #[wasm_bindgen]
    pub fn theory(&self) -> DblTheory {
        DblTheory(self.0.clone().into())
    }

    /// Simulates the mass-action system derived from a model.
    #[wasm_bindgen(js_name = "massAction")]
    pub fn mass_action(
        &self,
        model: &DblModel,
        data: MassActionModelData,
    ) -> Result<ODEResult, String> {
        let model: &model::DiscreteTabModel<_, _, _> = (&model.0)
            .try_into()
            .map_err(|_| "Mass-action simulation expects a discrete tabulator model")?;
        Ok(ODEResult(
            analyses::ode::StockFlowMassActionAnalysis::default()
                .create_numerical_system(model, data.0)
                .solve_with_defaults()
                .map_err(|err| format!("{err:?}"))
                .into(),
        ))
    }
}

<<<<<<< HEAD
/// The theory of categories with links and dynamic variables.
#[wasm_bindgen]
pub struct ThCategoryDynamicStockFlow(Rc<theory::UstrDiscreteTabTheory>);

#[wasm_bindgen]
impl ThCategoryDynamicStockFlow {
    #[wasm_bindgen(constructor)]
    pub fn new() -> Self {
        Self(Rc::new(theories::th_category_dynamic_stockflow()))
=======
/// The theory of strict symmetric monoidal categories.
#[wasm_bindgen]
pub struct ThSymMonoidalCategory(Rc<theory::UstrModalDblTheory>);

#[wasm_bindgen]
impl ThSymMonoidalCategory {
    #[wasm_bindgen(constructor)]
    pub fn new() -> Self {
        Self(Rc::new(theories::th_sym_monoidal_category()))
>>>>>>> cf7f3c37
    }

    #[wasm_bindgen]
    pub fn theory(&self) -> DblTheory {
        DblTheory(self.0.clone().into())
    }
}

#[cfg(test)]
mod tests {
    use super::*;
    use notebook_types::current::theory::*;
    use ustr::ustr;

    #[test]
    fn discrete_dbl_theory() {
        let th = ThSchema::new().theory();
        let entity = ObType::Basic(ustr("Entity"));
        let attr_type = ObType::Basic(ustr("AttrType"));
        let attr = MorType::Basic(ustr("Attr"));
        assert_eq!(th.src(attr.clone()), Ok(entity));
        assert_eq!(th.tgt(attr), Ok(attr_type));
    }

    #[test]
    fn discrete_tab_theory() {
        let th = ThCategoryLinks::new().theory();
        let x = ObType::Basic(ustr("Object"));
        let link = MorType::Basic(ustr("Link"));
        assert_eq!(th.src(link.clone()), Ok(x));
        assert!(matches!(th.tgt(link), Ok(ObType::Tabulator(_))));
    }

    #[test]
    fn modal_theory() {
        let th = ThSymMonoidalCategory::new().theory();
        let list_x = ObType::ModeApp(Modality::List, ObType::Basic(ustr("Object")).into());
        assert_eq!(th.src(MorType::Hom(list_x.clone().into())), Ok(list_x));
    }
}<|MERGE_RESOLUTION|>--- conflicted
+++ resolved
@@ -279,7 +279,6 @@
     }
 }
 
-<<<<<<< HEAD
 /// The theory of categories with links and dynamic variables.
 #[wasm_bindgen]
 pub struct ThCategoryDynamicStockFlow(Rc<theory::UstrDiscreteTabTheory>);
@@ -289,7 +288,14 @@
     #[wasm_bindgen(constructor)]
     pub fn new() -> Self {
         Self(Rc::new(theories::th_category_dynamic_stockflow()))
-=======
+    }
+
+    #[wasm_bindgen]
+    pub fn theory(&self) -> DblTheory {
+        DblTheory(self.0.clone().into())
+    }
+}
+
 /// The theory of strict symmetric monoidal categories.
 #[wasm_bindgen]
 pub struct ThSymMonoidalCategory(Rc<theory::UstrModalDblTheory>);
@@ -299,7 +305,6 @@
     #[wasm_bindgen(constructor)]
     pub fn new() -> Self {
         Self(Rc::new(theories::th_sym_monoidal_category()))
->>>>>>> cf7f3c37
     }
 
     #[wasm_bindgen]
