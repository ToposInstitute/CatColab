//! Models of modal double theories.

use std::fmt::Debug;
use std::hash::{BuildHasher, BuildHasherDefault, Hash, RandomState};
use std::rc::Rc;

use derive_more::From;
use itertools::Itertools;
use ref_cast::RefCast;
use ustr::{IdentityHasher, Ustr};

use super::theory::*;
use crate::dbl::{
    graph::VDblGraph,
    model::{DblModel, FgDblModel, InvalidDblModel, MutDblModel},
};
use crate::one::computad::*;
use crate::validate::Validate;
use crate::{one::*, zero::*};

/// Object in a model of a modal double theory.
#[derive(Clone, Debug, PartialEq, Eq, From)]
pub enum ModalOb<Id, ThId> {
    /// Generating object.
    #[from]
    Generator(Id),

    /// Application of a generating object operation.
    App(Box<Self>, ThId),

    /// List of objects in a [list modality](List).
    List(List, Vec<Self>),
}

/// Morphism is a model of a modal double theory.
#[derive(Clone, Debug, PartialEq, Eq, From)]
pub enum ModalMor<Id, ThId> {
    /// Generating morphism.
    #[from]
    Generator(Id),

    /// Composite of morphisms.
    Composite(Box<Path<ModalOb<Id, ThId>, Self>>),

    /// Application of a basic morphism operation.
    App(Box<Path<ModalOb<Id, ThId>, Self>>, ThId),

    /// Application of the hom operation on a basic object operation.
    HomApp(Box<Path<ModalOb<Id, ThId>, Self>>, ThId),

    /// List of morphisms.
    List(MorListData, Vec<Self>),
}

/// Extra data associated with a list of morphisms in a [list modality](List).
#[derive(Clone, Debug, PartialEq, Eq)]
pub enum MorListData {
    /// No extra data for a morphism in the [plain list](List::Plain) modality.
    Plain(),

    /** Data for a morphism in the [symmetric list](List::Symmetric) modality.

    A permutation on the indexing set of the list, which acts on the list of
    codomain objects.
     */
    Symmetric(SkelColumn),
}

impl MorListData {
    fn list_type(&self) -> List {
        match self {
            MorListData::Plain() => List::Plain,
            MorListData::Symmetric(..) => List::Symmetric,
        }
    }
}

/// A model of a modal double theory.
#[derive(Clone)]
pub struct ModalDblModel<Id, ThId, S = RandomState> {
    theory: Rc<ModalDblTheory<ThId, S>>,
    ob_generators: HashFinSet<Id>,
    mor_generators: ComputadTop<ModalOb<Id, ThId>, Id>,
    // TODO: Equations
    ob_types: HashColumn<Id, ModalObType<ThId>>,
    mor_types: HashColumn<Id, ModalMorType<ThId>>,
}

/// A model of a modal double theory with `Ustr` identifiers.
pub type UstrModalDblModel = ModalDblModel<Ustr, Ustr, BuildHasherDefault<IdentityHasher>>;

impl<Id, ThId, S> ModalDblModel<Id, ThId, S> {
    /// Creates an empty model of the given theory.
    pub fn new(theory: Rc<ModalDblTheory<ThId, S>>) -> Self {
        Self {
            theory,
            ob_generators: Default::default(),
            mor_generators: Default::default(),
            ob_types: Default::default(),
            mor_types: Default::default(),
        }
    }

    /// Gets the computing generating the morphisms of the model.
    fn computad(&self) -> Computad<'_, ModalOb<Id, ThId>, ModalDblModelObs<Id, ThId, S>, Id> {
        Computad::new(ModalDblModelObs::ref_cast(self), &self.mor_generators)
    }
}

#[derive(RefCast)]
#[repr(transparent)]
struct ModalDblModelObs<Id, ThId, S>(ModalDblModel<Id, ThId, S>);

impl<Id, ThId, S> Set for ModalDblModelObs<Id, ThId, S>
where
    Id: Eq + Clone + Hash + Debug,
    ThId: Eq + Clone + Hash + Debug,
    S: BuildHasher,
{
    type Elem = ModalOb<Id, ThId>;

    fn contains(&self, ob: &Self::Elem) -> bool {
        match ob {
            ModalOb::Generator(id) => self.0.ob_generators.contains(id),
            ModalOb::App(x, op_id) => {
                self.contains(x) && self.0.ob_type(x) == self.0.theory.tight_computad().src(op_id)
            }
            ModalOb::List(_, xs) => xs.iter().all(|x| self.contains(x)),
        }
    }
}

impl<Id, ThId, S> Category for ModalDblModel<Id, ThId, S>
where
    Id: Eq + Clone + Hash + Debug,
    ThId: Eq + Clone + Hash + Debug,
    S: BuildHasher,
{
    type Ob = ModalOb<Id, ThId>;
    type Mor = ModalMor<Id, ThId>;

    fn has_ob(&self, ob: &Self::Ob) -> bool {
        ModalDblModelObs::ref_cast(self).contains(ob)
    }
    fn has_mor(&self, mor: &Self::Mor) -> bool {
        let graph = UnderlyingGraph::ref_cast(self);
        match mor {
            ModalMor::Generator(id) => self.computad().has_edge(id),
            ModalMor::Composite(path) => path.contained_in(graph),
            // TODO: Check morphism type equals domain of operation.
            ModalMor::App(path, _) | ModalMor::HomApp(path, _) => path.contained_in(graph),
            ModalMor::List(MorListData::Plain(), fs) => fs.iter().all(|f| self.has_mor(f)),
            ModalMor::List(MorListData::Symmetric(sigma), fs) => {
                sigma.is_permutation(fs.len()) && fs.iter().all(|f| self.has_mor(f))
            }
        }
    }

    fn dom(&self, mor: &Self::Mor) -> Self::Ob {
        let graph = UnderlyingGraph::ref_cast(self);
        match mor {
            ModalMor::Generator(id) => self.computad().src(id),
            ModalMor::Composite(path) => path.src(graph),
            ModalMor::App(path, op_id) => {
                self.ob_act(path.src(graph), &self.theory.dbl_computad().square_src(op_id))
            }
            ModalMor::HomApp(path, op_id) => {
                ModalOp::from(op_id.clone()).ob_act(path.src(graph)).unwrap()
            }
            ModalMor::List(data, fs) => {
                ModalOb::List(data.list_type(), fs.iter().map(|f| self.dom(f)).collect())
            }
        }
    }

    fn cod(&self, mor: &Self::Mor) -> Self::Ob {
        let graph = UnderlyingGraph::ref_cast(self);
        match mor {
            ModalMor::Generator(id) => self.computad().tgt(id),
            ModalMor::Composite(path) => path.tgt(graph),
            ModalMor::App(path, op_id) => {
                self.ob_act(path.tgt(graph), &self.theory.dbl_computad().square_tgt(op_id))
            }
            ModalMor::HomApp(path, op_id) => {
                ModalOp::from(op_id.clone()).ob_act(path.tgt(graph)).unwrap()
            }
            ModalMor::List(MorListData::Plain(), fs) => {
                ModalOb::List(List::Plain, fs.iter().map(|f| self.cod(f)).collect())
            }
            ModalMor::List(MorListData::Symmetric(sigma), fs) => {
                ModalOb::List(List::Symmetric, sigma.values().map(|j| self.cod(&fs[*j])).collect())
            }
        }
    }

    fn compose(&self, path: Path<Self::Ob, Self::Mor>) -> Self::Mor {
        // TODO: Normalize composites of lists by composing elementwise.
        ModalMor::Composite(path.into())
    }
}

impl<Id, ThId, S> FgCategory for ModalDblModel<Id, ThId, S>
where
    Id: Eq + Clone + Hash + Debug,
    ThId: Eq + Clone + Hash + Debug,
    S: BuildHasher,
{
    type ObGen = Id;
    type MorGen = Id;

    fn ob_generators(&self) -> impl Iterator<Item = Self::ObGen> {
        self.ob_generators.iter()
    }
    fn mor_generators(&self) -> impl Iterator<Item = Self::MorGen> {
        self.mor_generators.edge_set.iter()
    }
    fn mor_generator_dom(&self, f: &Self::MorGen) -> Self::Ob {
        self.computad().src(f)
    }
    fn mor_generator_cod(&self, f: &Self::MorGen) -> Self::Ob {
        self.computad().tgt(f)
    }
}

impl<Id, ThId, S> DblModel for ModalDblModel<Id, ThId, S>
where
    Id: Eq + Clone + Hash + Debug,
    ThId: Eq + Clone + Hash + Debug,
    S: BuildHasher,
{
    type ObType = ModalObType<ThId>;
    type MorType = ModalMorType<ThId>;
    type ObOp = ModalObOp<ThId>;
    type MorOp = ModalMorOp<ThId>;
    type Theory = ModalDblTheory<ThId, S>;

    fn theory(&self) -> &Self::Theory {
        &self.theory
    }

    fn ob_type(&self, ob: &Self::Ob) -> Self::ObType {
        match ob {
            ModalOb::Generator(id) => self.ob_generator_type(id),
            ModalOb::App(_, op_id) => self.theory.tight_computad().tgt(op_id),
            ModalOb::List(list_type, vec) => vec
                .iter()
                .map(|ob| self.ob_type(ob))
                .all_equal_value()
                .expect("All objects in list should have the same type")
                .apply((*list_type).into()),
        }
    }

    fn mor_type(&self, mor: &Self::Mor) -> Self::MorType {
        match mor {
            ModalMor::Generator(id) => self.mor_generator_type(id),
            ModalMor::Composite(_) => panic!("Composites not implemented"),
            ModalMor::App(_, op_id) => self.theory.dbl_computad().square_cod(op_id),
            ModalMor::HomApp(_, op_id) => ShortPath::Zero(self.theory.tight_computad().tgt(op_id)),
            ModalMor::List(data, fs) => fs
                .iter()
                .map(|mor| self.mor_type(mor))
                .all_equal_value()
                .expect("All morphisms in list should have the same type")
                .apply(data.list_type().into()),
        }
    }

    fn ob_act(&self, ob: Self::Ob, path: &Self::ObOp) -> Self::Ob {
        path.clone().ob_act(ob).unwrap()
    }

    fn mor_act(&self, path: Path<Self::Ob, Self::Mor>, tree: &Self::MorOp) -> Self::Mor {
        let (Some(mor), Some(node)) = (path.only(), tree.clone().only()) else {
            panic!("Morphism action only implemented for basic operations");
        };
        match node {
            ModalNode::Basic(op) => op.mor_act(mor, false).unwrap(),
            ModalNode::Unit(op) => op.mor_act(mor, true).unwrap(),
            ModalNode::Composite(_) => mor,
        }
    }
}

impl<Id, ThId, S> FgDblModel for ModalDblModel<Id, ThId, S>
where
    Id: Eq + Clone + Hash + Debug,
    ThId: Eq + Clone + Hash + Debug,
    S: BuildHasher,
{
    fn ob_generator_type(&self, id: &Self::ObGen) -> Self::ObType {
        self.ob_types.apply_to_ref(id).expect("Object should have object type")
    }
    fn mor_generator_type(&self, id: &Self::MorGen) -> Self::MorType {
        self.mor_types.apply_to_ref(id).expect("Morphism should have morphism type")
    }
    fn ob_generators_with_type(&self, typ: &Self::ObType) -> impl Iterator<Item = Self::ObGen> {
        self.ob_types.preimage(typ)
    }
    fn mor_generators_with_type(&self, typ: &Self::MorType) -> impl Iterator<Item = Self::MorGen> {
        self.mor_types.preimage(typ)
    }
}

impl<Id, ThId, S> MutDblModel for ModalDblModel<Id, ThId, S>
where
    Id: Eq + Clone + Hash + Debug,
    ThId: Eq + Clone + Hash + Debug,
    S: BuildHasher,
{
    fn add_ob(&mut self, x: Self::ObGen, ob_type: Self::ObType) {
        self.ob_types.set(x.clone(), ob_type);
        self.ob_generators.insert(x);
    }
    fn add_mor(&mut self, f: Self::MorGen, dom: Self::Ob, cod: Self::Ob, mor_type: Self::MorType) {
        self.mor_types.set(f.clone(), mor_type);
        self.mor_generators.add_edge(f, dom, cod);
    }
    fn make_mor(&mut self, f: Self::MorGen, mor_type: Self::MorType) {
        self.mor_types.set(f.clone(), mor_type);
        self.mor_generators.edge_set.insert(f);
    }

    fn get_dom(&self, f: &Self::MorGen) -> Option<&Self::Ob> {
        self.mor_generators.src_map.get(f)
    }
    fn get_cod(&self, f: &Self::MorGen) -> Option<&Self::Ob> {
        self.mor_generators.tgt_map.get(f)
    }
    fn set_dom(&mut self, f: Self::MorGen, x: Self::Ob) {
        self.mor_generators.src_map.set(f, x);
    }
    fn set_cod(&mut self, f: Self::MorGen, x: Self::Ob) {
        self.mor_generators.tgt_map.set(f, x);
    }
}

impl<Id, ThId, S> Validate for ModalDblModel<Id, ThId, S>
where
    Id: Eq + Clone + Hash + Debug,
    ThId: Eq + Clone + Hash + Debug,
    S: BuildHasher,
{
    type ValidationError = InvalidDblModel<Id>;

    fn validate(&self) -> Result<(), nonempty::NonEmpty<Self::ValidationError>> {
        // TODO: Implement validation!
        Ok(())
    }
}

impl<ThId> ModalObOp<ThId>
where
    ThId: Clone,
{
    /// Acts on an object in a model of a modal theory.
    pub fn ob_act<Id>(self, ob: ModalOb<Id, ThId>) -> Result<ModalOb<Id, ThId>, String> {
        self.into_iter().try_fold(ob, |ob, op| op.ob_act(ob))
    }
}

impl<ThId> ModeApp<ModalOp<ThId>>
where
    ThId: Clone,
{
    fn ob_act<Id>(mut self, ob: ModalOb<Id, ThId>) -> Result<ModalOb<Id, ThId>, String> {
        match self.modalities.pop() {
            Some(Modality::List(list_type)) => {
                if let ModalOb::List(other_type, vec) = ob
                    && other_type == list_type
                {
                    let maybe_vec: Result<Vec<_>, _> =
                        vec.into_iter().map(|ob| self.clone().ob_act(ob)).collect();
                    Ok(ModalOb::List(list_type, maybe_vec?))
                } else {
                    Err(format!("Object should be a list of type {list_type:?}"))
                }
            }
            Some(Modality::Discrete()) | Some(Modality::Codiscrete()) | None => self.arg.ob_act(ob),
        }
    }

    fn mor_act<Id>(
        mut self,
        mor: ModalMor<Id, ThId>,
        is_unit: bool,
    ) -> Result<ModalMor<Id, ThId>, String> {
        match self.modalities.pop() {
            Some(Modality::List(list_type)) => {
                if let ModalMor::List(data, vec) = mor
                    && data.list_type() == list_type
                {
                    let maybe_vec: Result<Vec<_>, _> =
                        vec.into_iter().map(|mor| self.clone().mor_act(mor, is_unit)).collect();
                    Ok(ModalMor::List(data, maybe_vec?))
                } else {
                    Err(format!("Morphism should be a list of type {list_type:?}"))
                }
            }
            Some(modality) => panic!("Modality {modality:?} is not implemented"),
            None => self.arg.mor_act(mor, is_unit),
        }
    }
}

impl<ThId> ModalOp<ThId> {
    fn ob_act<Id>(self, ob: ModalOb<Id, ThId>) -> Result<ModalOb<Id, ThId>, String> {
        match self {
            ModalOp::Generator(id) => Ok(ModalOb::App(Box::new(ob), id)),
            ModalOp::Concat(list_type, n, _) => {
                Ok(ModalOb::List(list_type, ob.flatten_list(list_type, n)?))
            }
        }
    }

    fn mor_act<Id>(
        self,
        mor: ModalMor<Id, ThId>,
        is_unit: bool,
    ) -> Result<ModalMor<Id, ThId>, String> {
        match self {
            ModalOp::Generator(id) => Ok(if is_unit {
                ModalMor::HomApp(Box::new(mor.into()), id)
            } else {
                ModalMor::App(Box::new(mor.into()), id)
            }),
            ModalOp::Concat(list_type, n, _) => match list_type {
                List::Plain => Ok(ModalMor::List(MorListData::Plain(), mor.flatten_list(n)?)),
                _ => panic!("Flattening of functions is not implemented"),
            },
        }
    }
}

impl<Id, ThId> ModalOb<Id, ThId> {
<<<<<<< HEAD
=======
    /// Extracts an object generator or nothing.
    pub fn generator(self) -> Option<Id> {
        match self {
            ModalOb::Generator(id) => Some(id),
            _ => None,
        }
    }

    /// Unwraps an object generator, or panics.
    pub fn unwrap_generator(self) -> Id {
        self.generator().expect("Object should be a generator")
    }

>>>>>>> f6062576
    /** Collects application of a product operation into a list of objects.

    The intended operation has domain equal to the list modality applied to its
    codomain, which usually signifies a product of some kind.
     */
    pub fn collect_product(self, op_id: Option<ThId>) -> Option<Vec<Self>>
    where
        ThId: Eq,
    {
        match self {
            ModalOb::Generator(_) => Some(vec![self]),
            ModalOb::App(ob, other_id) if op_id.is_none_or(|id| id == other_id) => match *ob {
                ModalOb::List(_, objects) => Some(objects),
                _ => None,
            },
            _ => None,
        }
    }

    /// Recursively flatten a nested list of objects of the given depth.
    fn flatten_list(self, list_type: List, depth: usize) -> Result<Vec<Self>, String> {
        if depth == 0 {
            Ok(vec![self])
        } else if let ModalOb::List(other_type, vec) = self
            && other_type == list_type
        {
            if depth == 1 {
                Ok(vec)
            } else {
                let maybe_vec: Result<Vec<_>, _> =
                    vec.into_iter().map(|ob| ob.flatten_list(list_type, depth - 1)).collect();
                Ok(maybe_vec?.into_iter().flatten().collect())
            }
        } else {
            Err(format!("Object should be a list of type {list_type:?}"))
        }
    }
}

impl<Id, ThId> ModalMor<Id, ThId> {
    /// Recursively flatten a nested list of morphisms of the given depth.
    fn flatten_list(self, depth: usize) -> Result<Vec<Self>, String> {
        if depth == 0 {
            Ok(vec![self])
        } else if let ModalMor::List(MorListData::Plain(), vec) = self {
            if depth == 1 {
                Ok(vec)
            } else {
                let maybe_vec: Result<Vec<_>, _> =
                    vec.into_iter().map(|mor| mor.flatten_list(depth - 1)).collect();
                Ok(maybe_vec?.into_iter().flatten().collect())
            }
        } else {
            Err(format!("Morphism should be a list of type {:?}", List::Plain))
        }
    }
}

#[cfg(test)]
mod tests {
    use super::*;
    use crate::dbl::theory::DblTheory;
    use crate::stdlib::theories::*;
    use crate::{dbl::tree::DblNode, one::tree::OpenTree};
    use ustr::ustr;

    #[test]
    fn monoidal_category() {
        let th = Rc::new(th_monoidal_category());
        let ob_type = ModeApp::new(ustr("Object"));

        // Lists of objects.
        let mut model = ModalDblModel::new(th.clone());
        let (w, x, y, z) = (ustr("w"), ustr("x"), ustr("y"), ustr("z"));
        model.add_ob(x, ob_type.clone());
        model.add_ob(y, ob_type.clone());
        assert!(model.has_ob(&x.into()));
        let pair = ModalOb::List(List::Plain, vec![x.into(), y.into()]);
        assert!(model.has_ob(&pair));
        assert!(!model.has_ob(&ModalOb::List(List::Plain, vec![x.into(), z.into()])));

        // Nested lists of objects.
        model.add_ob(w, ob_type.clone());
        model.add_ob(z, ob_type.clone());
        let pairs = ModalOb::List(
            List::Plain,
            vec![
                ModalOb::List(List::Plain, vec![w.into(), x.into()]),
                ModalOb::List(List::Plain, vec![y.into(), z.into()]),
            ],
        );
        assert!(model.has_ob(&pairs));
        assert_eq!(
            model.ob_act(pairs, &ModalObOp::concat(List::Plain, 2, ob_type.clone())),
            ModalOb::List(List::Plain, vec![w.into(), x.into(), y.into(), z.into()])
        );
        assert_eq!(
            model.ob_act(x.into(), &ModalObOp::concat(List::Plain, 0, ob_type.clone())),
            ModalOb::List(List::Plain, vec![x.into()])
        );

        // Products of objects.
        assert_eq!(model.ob_type(&pair), ob_type.clone().apply(List::Plain.into()));
        let mul_op = ModalObOp::generator(ustr("tensor"));
        let prod = model.ob_act(pair, &mul_op);
        assert!(model.has_ob(&prod));
        assert_eq!(model.ob_type(&prod), ob_type);

        // Lists of morphisms.
        let (f, g) = (ustr("f"), ustr("g"));
        model.add_mor(f, x.into(), y.into(), th.hom_type(ob_type.clone()));
        model.add_mor(g, w.into(), z.into(), th.hom_type(ob_type.clone()));
        assert!(model.has_mor(&f.into()));
        let pair = ModalMor::List(MorListData::Plain(), vec![f.into(), g.into()]);
        assert!(model.has_mor(&pair));
        assert_eq!(model.mor_type(&pair), th.hom_type(ob_type.clone().apply(List::Plain.into())));
        let dom_list = ModalOb::List(List::Plain, vec![x.into(), w.into()]);
        let cod_list = ModalOb::List(List::Plain, vec![y.into(), z.into()]);
        assert_eq!(model.dom(&pair), dom_list);
        assert_eq!(model.cod(&pair), cod_list);

        // Products of morphisms.
        let ob_op = ModeApp::new(ustr("tensor").into());
        let hom_op = OpenTree::single(DblNode::Cell(ModalNode::Unit(ob_op)), 1).into();
        let prod = model.mor_act(pair.into(), &hom_op);
        assert!(model.has_mor(&prod));
        assert_eq!(model.mor_type(&prod), th.hom_type(ob_type.clone()));
        assert_eq!(model.dom(&prod), model.ob_act(dom_list, &mul_op));
        assert_eq!(model.cod(&prod), model.ob_act(cod_list, &mul_op));
    }

    #[test]
    fn sym_monoidal_category() {
        let th = Rc::new(th_sym_monoidal_category());
        let ob_type = ModeApp::new(ustr("Object"));

        // Lists of morphisms, with permutation.
        let mut model = ModalDblModel::new(th.clone());
        let (w, x, y, z, f, g) = (ustr("w"), ustr("x"), ustr("y"), ustr("z"), ustr("f"), ustr("g"));
        for id in [w, x, y, z] {
            model.add_ob(id, ob_type.clone());
        }
        model.add_mor(f, x.into(), y.into(), th.hom_type(ob_type.clone()));
        model.add_mor(g, w.into(), z.into(), th.hom_type(ob_type.clone()));
        let pair = ModalMor::List(
            MorListData::Symmetric(SkelColumn::new(vec![1, 0])),
            vec![f.into(), g.into()],
        );
        assert!(model.has_mor(&pair));
        assert_eq!(model.dom(&pair), ModalOb::List(List::Symmetric, vec![x.into(), w.into()]));
        assert_eq!(model.cod(&pair), ModalOb::List(List::Symmetric, vec![z.into(), y.into()]));
        // Bad permutation.
        let pair = ModalMor::List(
            MorListData::Symmetric(SkelColumn::new(vec![0, 0])),
            vec![f.into(), g.into()],
        );
        assert!(!model.has_mor(&pair));
    }
}<|MERGE_RESOLUTION|>--- conflicted
+++ resolved
@@ -433,8 +433,6 @@
 }
 
 impl<Id, ThId> ModalOb<Id, ThId> {
-<<<<<<< HEAD
-=======
     /// Extracts an object generator or nothing.
     pub fn generator(self) -> Option<Id> {
         match self {
@@ -448,7 +446,6 @@
         self.generator().expect("Object should be a generator")
     }
 
->>>>>>> f6062576
     /** Collects application of a product operation into a list of objects.
 
     The intended operation has domain equal to the list modality applied to its
