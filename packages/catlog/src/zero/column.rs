--- conflicted
+++ resolved
@@ -359,50 +359,10 @@
 }
 
 impl<T: Eq + Clone> MutColumn for VecColumn<T> {}
-<<<<<<< HEAD
 
 /// An unindexed column backed by an integer-valued vector.
 pub type SkelColumn = VecColumn<usize>;
 
-impl SkelColumn {
-    /// Is the mapping a function between the finite sets `[m]` and `[n]`?
-    pub fn is_function(&self, m: usize, n: usize) -> bool {
-        let (dom, cod): (SkelFinSet, SkelFinSet) = (m.into(), n.into());
-        Function(self, &dom, &cod).iter_invalid().next().is_none()
-    }
-
-    /// Is the mapping a partial injection, i.e., injective where it is defined?
-    pub fn is_partial_injection(&self) -> bool {
-        let result: Result<Self, _> = retraction(self);
-        result.is_ok()
-    }
-
-    /// Is the mapping an injection between the finite sets `[m]` and `[n]`?
-    pub fn is_injection(&self, m: usize, n: usize) -> bool {
-        self.is_function(m, n) && self.is_partial_injection()
-    }
-
-    /// Is the mapping a permutation of the finite set `[n]`?
-    pub fn is_permutation(&self, n: usize) -> bool {
-        self.is_injection(n, n)
-    }
-}
-
-/// An unindexed column backed by a hash map.
-#[derive(Clone, Debug, Derivative, Constructor, From)]
-#[derivative(Default(bound = "S: Default"))]
-#[derivative(PartialEq(bound = "K: Eq + Hash, V: PartialEq, S: BuildHasher"))]
-#[derivative(Eq(bound = "K: Eq + Hash, V: Eq, S: BuildHasher"))]
-pub struct HashColumn<K, V, S = RandomState>(HashMap<K, V, S>);
-=======
->>>>>>> ca8812a5
-
-/// An unindexed column backed by an integer-valued vector.
-pub type SkelColumn = VecColumn<usize>;
-
-<<<<<<< HEAD
-impl<K, V, S> IntoIterator for HashColumn<K, V, S> {
-=======
 impl SkelColumn {
     /// Is the mapping a function between the finite sets `[m]` and `[n]`?
     pub fn is_function(&self, m: usize, n: usize) -> bool {
@@ -435,7 +395,6 @@
 pub struct HashColumn<K, V>(HashMap<K, V>);
 
 impl<K, V> IntoIterator for HashColumn<K, V> {
->>>>>>> ca8812a5
     type Item = (K, V);
     type IntoIter = std::collections::hash_map::IntoIter<K, V>;
 
@@ -444,27 +403,16 @@
     }
 }
 
-<<<<<<< HEAD
-impl<K, V, S> FromIterator<(K, V)> for HashColumn<K, V, S>
+impl<K, V> FromIterator<(K, V)> for HashColumn<K, V>
 where
     K: Eq + Hash,
-    S: BuildHasher + Default,
-=======
-impl<K, V> FromIterator<(K, V)> for HashColumn<K, V>
-where
-    K: Eq + Hash,
->>>>>>> ca8812a5
 {
     fn from_iter<Iter: IntoIterator<Item = (K, V)>>(iter: Iter) -> Self {
         HashColumn(HashMap::from_iter(iter))
     }
 }
 
-<<<<<<< HEAD
-impl<K, V, S> Mapping for HashColumn<K, V, S>
-=======
 impl<K, V> Mapping for HashColumn<K, V>
->>>>>>> ca8812a5
 where
     K: Eq + Hash + Clone,
     V: Eq + Clone,
@@ -517,18 +465,10 @@
     }
 }
 
-<<<<<<< HEAD
-impl<K, V, S> MutColumn for HashColumn<K, V, S>
+impl<K, V> MutColumn for HashColumn<K, V>
 where
     K: Eq + Hash + Clone,
     V: Eq + Clone,
-    S: BuildHasher + Default,
-=======
-impl<K, V> MutColumn for HashColumn<K, V>
-where
-    K: Eq + Hash + Clone,
-    V: Eq + Clone,
->>>>>>> ca8812a5
 {
 }
 
@@ -589,13 +529,8 @@
 
 /// An index implemented by a hash map into vectors.
 #[derive(Clone, Debug, Derivative)]
-<<<<<<< HEAD
-#[derivative(Default(bound = "S: Default"))]
-struct HashIndex<X, Y, S = RandomState>(HashMap<Y, Vec<X>, S>);
-=======
 #[derivative(Default(bound = ""))]
 struct HashIndex<X, Y>(HashMap<Y, Vec<X>>);
->>>>>>> ca8812a5
 
 impl<X, Y> Index for HashIndex<X, Y>
 where
@@ -762,12 +697,7 @@
 The column has the natural numbers (`usize`) as both its domain and codomain,
 making it suitable for use with skeletal finite sets.
 */
-<<<<<<< HEAD
-#[derive(Clone, Debug, Derivative, PartialEq, Eq)]
-#[derivative(Default(bound = ""))]
-=======
 #[derive(Clone, Debug, Derivative, PartialEq, Eq, Default)]
->>>>>>> ca8812a5
 pub struct SkelIndexedColumn(IndexedColumn<usize, usize, VecColumn<usize>, VecIndex<usize>>);
 
 impl SkelIndexedColumn {
@@ -931,111 +861,79 @@
     type Item = (K, V);
     type IntoIter = <HashColumn<K, V> as IntoIterator>::IntoIter;
 
-<<<<<<< HEAD
-impl<K, V, S> IntoIterator for IndexedHashColumn<K, V, S>
-where
-    K: Eq + Hash,
-    V: Eq + Hash,
-    S: BuildHasher,
-{
-    type Item = (K, V);
-    type IntoIter = <HashColumn<K, V, S> as IntoIterator>::IntoIter;
-
-=======
->>>>>>> ca8812a5
     fn into_iter(self) -> Self::IntoIter {
         self.0.into_iter()
     }
 }
 
-<<<<<<< HEAD
-impl<K, V, S> FromIterator<(K, V)> for IndexedHashColumn<K, V, S>
+impl<K, V> FromIterator<(K, V)> for IndexedHashColumn<K, V>
 where
     K: Eq + Hash + Clone,
     V: Eq + Hash + Clone,
-    S: Default + BuildHasher,
-=======
-impl<K, V> FromIterator<(K, V)> for IndexedHashColumn<K, V>
+{
+    fn from_iter<Iter: IntoIterator<Item = (K, V)>>(iter: Iter) -> Self {
+        Self(IndexedColumn::from_iter(iter))
+    }
+}
+
+impl<K, V> Mapping for IndexedHashColumn<K, V>
 where
     K: Eq + Hash + Clone,
     V: Eq + Hash + Clone,
->>>>>>> ca8812a5
-{
-    fn from_iter<Iter: IntoIterator<Item = (K, V)>>(iter: Iter) -> Self {
-        Self(IndexedColumn::from_iter(iter))
-    }
-}
-
-<<<<<<< HEAD
-impl<K, V, S> Mapping for IndexedHashColumn<K, V, S>
-=======
-impl<K, V> Mapping for IndexedHashColumn<K, V>
->>>>>>> ca8812a5
+{
+    type Dom = K;
+    type Cod = V;
+
+    fn apply(&self, x: K) -> Option<V> {
+        self.0.apply(x)
+    }
+    fn apply_to_ref(&self, x: &K) -> Option<V> {
+        self.0.apply_to_ref(x)
+    }
+    fn is_set(&self, x: &K) -> bool {
+        self.0.is_set(x)
+    }
+}
+
+impl<K, V> MutMapping for IndexedHashColumn<K, V>
 where
     K: Eq + Hash + Clone,
     V: Eq + Hash + Clone,
 {
-    type Dom = K;
-    type Cod = V;
-
-    fn apply(&self, x: K) -> Option<V> {
-        self.0.apply(x)
-    }
-    fn apply_to_ref(&self, x: &K) -> Option<V> {
-        self.0.apply_to_ref(x)
-    }
-    fn is_set(&self, x: &K) -> bool {
-        self.0.is_set(x)
-    }
-}
-
-impl<K, V> MutMapping for IndexedHashColumn<K, V>
+    fn get(&self, x: &K) -> Option<&V> {
+        self.0.get(x)
+    }
+    fn set(&mut self, x: K, y: V) -> Option<V> {
+        self.0.set(x, y)
+    }
+    fn unset(&mut self, x: &K) -> Option<V> {
+        self.0.unset(x)
+    }
+}
+
+impl<K, V> Column for IndexedHashColumn<K, V>
 where
     K: Eq + Hash + Clone,
     V: Eq + Hash + Clone,
 {
-    fn get(&self, x: &K) -> Option<&V> {
-        self.0.get(x)
-    }
-    fn set(&mut self, x: K, y: V) -> Option<V> {
-        self.0.set(x, y)
-    }
-    fn unset(&mut self, x: &K) -> Option<V> {
-        self.0.unset(x)
-    }
-}
-
-impl<K, V> Column for IndexedHashColumn<K, V>
+    fn iter(&self) -> impl Iterator<Item = (K, &V)> {
+        self.0.iter()
+    }
+    fn values(&self) -> impl Iterator<Item = &Self::Cod> {
+        self.0.values()
+    }
+    fn preimage(&self, y: &V) -> impl Iterator<Item = K> {
+        self.0.preimage(y)
+    }
+    fn is_empty(&self) -> bool {
+        self.0.is_empty()
+    }
+}
+
+impl<K, V> MutColumn for IndexedHashColumn<K, V>
 where
     K: Eq + Hash + Clone,
     V: Eq + Hash + Clone,
-{
-    fn iter(&self) -> impl Iterator<Item = (K, &V)> {
-        self.0.iter()
-    }
-    fn values(&self) -> impl Iterator<Item = &Self::Cod> {
-        self.0.values()
-    }
-    fn preimage(&self, y: &V) -> impl Iterator<Item = K> {
-        self.0.preimage(y)
-    }
-    fn is_empty(&self) -> bool {
-        self.0.is_empty()
-    }
-}
-
-<<<<<<< HEAD
-impl<K, V, S> MutColumn for IndexedHashColumn<K, V, S>
-where
-    K: Eq + Hash + Clone,
-    V: Eq + Hash + Clone,
-    S: Default + BuildHasher,
-=======
-impl<K, V> MutColumn for IndexedHashColumn<K, V>
-where
-    K: Eq + Hash + Clone,
-    V: Eq + Hash + Clone,
->>>>>>> ca8812a5
 {
 }
 
