//! Standard library of models of double theories.

use std::rc::Rc;
use ustr::{ustr, Ustr};

use crate::dbl::{model::*, theory::*};
use crate::one::Path;

/** The positive self-loop.

A signed graph or free [signed category](super::theories::th_signed_category),
possibly with delays or indeterminates.
 */
pub fn positive_loop(th: Rc<UstrDiscreteDblTheory>) -> UstrDiscreteDblModel {
    loop_of_type(th, ustr("Object"), Path::Id(ustr("Object")))
}

/** The negative self-loop.

A signed graph or free [signed category](super::theories::th_signed_category),
possibly with delays or indeterminates.
 */
pub fn negative_loop(th: Rc<UstrDiscreteDblTheory>) -> UstrDiscreteDblModel {
    loop_of_type(th, ustr("Object"), ustr("Negative").into())
}

/** The delayed positive self-loop.

A free [delayable signed category](super::theories::th_delayable_signed_category).
 */
pub fn delayed_positive_loop(th: Rc<UstrDiscreteDblTheory>) -> UstrDiscreteDblModel {
    loop_of_type(th, ustr("Object"), ustr("Slow").into())
}

/** The delayed negative self-loop./

A free [delayable signed category](super::theories::th_delayable_signed_category).
 */
pub fn delayed_negative_loop(th: Rc<UstrDiscreteDblTheory>) -> UstrDiscreteDblModel {
    loop_of_type(th, ustr("Object"), Path::pair(ustr("Negative"), ustr("Slow")))
}

/** The order one positive self-loop.

A free [N-graded signed category](super::theories::th_deg_signed_category).
 */
pub fn degree_one_positive_loop(th: Rc<UstrDiscreteDblTheory>) -> UstrDiscreteDblModel {
    loop_of_type(th, ustr("Object"), ustr("Degree").into())
}

/// Creates a self-loop with given object and morphism types.
fn loop_of_type(
    th: Rc<UstrDiscreteDblTheory>,
    ob_type: Ustr,
    mor_type: Path<Ustr, Ustr>,
) -> UstrDiscreteDblModel {
    let mut model = UstrDiscreteDblModel::new(th);
    let x = ustr("x");
    model.add_ob(x, ob_type);
    model.add_mor(ustr("loop"), x, x, mor_type);
    model
}

/** The positive feedback loop between two objects.

A signed graph or free [signed category](super::theories::th_signed_category).
 */
pub fn positive_feedback(th: Rc<UstrDiscreteDblTheory>) -> UstrDiscreteDblModel {
    let mut model = UstrDiscreteDblModel::new(th);
    let (x, y) = (ustr("x"), ustr("y"));
    model.add_ob(x, ustr("Object"));
    model.add_ob(y, ustr("Object"));
    model.add_mor(ustr("positive1"), x, y, Path::Id(ustr("Object")));
    model.add_mor(ustr("positive2"), y, x, Path::Id(ustr("Object")));
    model
}

/** The negative feedback loop between two objects.

A signed graph or free [signed category](super::theories::th_signed_category).
 */
pub fn negative_feedback(th: Rc<UstrDiscreteDblTheory>) -> UstrDiscreteDblModel {
    let mut model = UstrDiscreteDblModel::new(th);
    let (x, y) = (ustr("x"), ustr("y"));
    model.add_ob(x, ustr("Object"));
    model.add_ob(y, ustr("Object"));
    model.add_mor(ustr("positive"), x, y, Path::Id(ustr("Object")));
    model.add_mor(ustr("negative"), y, x, ustr("Negative").into());
    model
}

/** The "walking attribute" schema.

A schema with one entity type, one attribute type, and one attribute.
 */
pub fn walking_attr(th: Rc<UstrDiscreteDblTheory>) -> UstrDiscreteDblModel {
    let mut model = UstrDiscreteDblModel::new(th);
    let (entity, attr_type) = (ustr("entity"), ustr("type"));
    model.add_ob(entity, ustr("Entity"));
    model.add_ob(attr_type, ustr("AttrType"));
    model.add_mor(ustr("attr"), entity, attr_type, ustr("Attr").into());
    model
}

/** The "walking" backward link.

This is the free category with links that has a link from the codomain of a
morphism back to the morphism itself.

In system dynamics jargon, a backward link defines a "reinforcing loop,"
assuming the link has a positive effect on the flow. An example is an infection
flow in a model of an infectious disease, where increasing the number of
infectives increases the rate of infection of the remaining susceptibles (other
things equal).
 */
pub fn backward_link(th: Rc<UstrDiscreteTabTheory>) -> UstrDiscreteTabModel {
    let ob_type = TabObType::Basic(ustr("Object"));
    let mut model = UstrDiscreteTabModel::new(th.clone());
    let (x, y, f) = (ustr("x"), ustr("y"), ustr("f"));
    model.add_ob(x, ob_type.clone());
    model.add_ob(y, ob_type.clone());
    model.add_mor(f, TabOb::Basic(x), TabOb::Basic(y), th.hom_type(ob_type));
    model.add_mor(
        ustr("link"),
        TabOb::Basic(y),
        model.tabulated_gen(f),
        TabMorType::Basic(ustr("Link")),
    );
    model
}

<<<<<<< HEAD
/** A small example of a graded CLD to use for testing purposes

   0,+      0,+            2,-
┌───────┐ ┌───────┐       ╔═══╗
▼       │ ▼       │       ▼   ║
a        b        c       d   ║
║       ▲ ║       ▲       ║   ║
╚═══════╝ ╚═══════╝       ╚═══╝
   2,-      1,+
*/
pub fn sample_ecld() -> UstrDiscreteDblModel {
    use nonempty::nonempty;
    let th = super::theories::th_nn2_category();
    let mut model = UstrDiscreteDblModel::new(Rc::new(th).clone());
    let (a, b, c) = (ustr("a"), ustr("b"), ustr("c"));
    let (f, g, h, k, l) = (ustr("f"), ustr("g"), ustr("h"), ustr("k"), ustr("l"));
    let ob_type = ustr("Object");
    for x in vec![a, b, c].into_iter() {
        model.add_ob(x, ob_type.clone())
    }
    let neg = ustr("Negative");
    let deg = ustr("Degree");
    model.add_mor(f, a, b, Path::Seq(nonempty![neg, deg, deg]));
    model.add_mor(g, b, c, Path::Seq(nonempty![deg]));
    model.add_mor(h, c, b, Path::Id(ob_type));
    model.add_mor(k, b, a, Path::Id(ob_type));
    model.add_mor(l, b, a, Path::Seq(nonempty![deg, deg, neg]));
=======
>>>>>>> ca8812a5
/** A reaction involving three species, one playing the role of a catalyst.

A free symmetric monoidal category, viewed as a reaction network.
 */
pub fn catalyzed_reaction(th: Rc<UstrModalDblTheory>) -> UstrModalDblModel {
    let (ob_type, op) = (ModalObType::new(ustr("Object")), ustr("tensor"));
    let mut model = UstrModalDblModel::new(th);
    let (x, y, c) = (ustr("x"), ustr("y"), ustr("c"));
    model.add_ob(x, ob_type.clone());
    model.add_ob(y, ob_type.clone());
    model.add_ob(c, ob_type.clone());
    model.add_mor(
        ustr("f"),
        ModalOb::App(ModalOb::List(List::Symmetric, vec![x.into(), c.into()]).into(), op),
        ModalOb::App(ModalOb::List(List::Symmetric, vec![y.into(), c.into()]).into(), op),
        ModalMorType::Zero(ob_type),
    );
    model
}

#[cfg(test)]
mod tests {
    use super::super::theories::*;
    use super::*;
    use crate::validate::Validate;

    #[test]
    fn signed_categories() {
        let th = Rc::new(th_signed_category());
        assert!(positive_loop(th.clone()).validate().is_ok());
        assert!(negative_loop(th.clone()).validate().is_ok());
        assert!(positive_feedback(th.clone()).validate().is_ok());
        assert!(negative_feedback(th.clone()).validate().is_ok());
    }

    #[test]
    fn delayable_signed_categories() {
        let th = Rc::new(th_delayable_signed_category());
        assert!(positive_loop(th.clone()).validate().is_ok());
        assert!(negative_loop(th.clone()).validate().is_ok());
        assert!(delayed_positive_loop(th.clone()).validate().is_ok());
        assert!(delayed_negative_loop(th.clone()).validate().is_ok());
    }

    #[test]
    fn schemas() {
        let th = Rc::new(th_schema());
        assert!(walking_attr(th).validate().is_ok());
    }

    #[test]
    fn th_nn2_category() {
        assert!(sample_ecld().validate().is_ok());
    }

    #[test]
    fn sym_monoidal_categories() {
        let th = Rc::new(th_sym_monoidal_category());
        assert!(catalyzed_reaction(th).validate().is_ok());
    }

    #[test]
    fn sym_monoidal_categories() {
        let th = Rc::new(th_sym_monoidal_category());
        assert!(catalyzed_reaction(th).validate().is_ok());
    }
}<|MERGE_RESOLUTION|>--- conflicted
+++ resolved
@@ -129,7 +129,6 @@
     model
 }
 
-<<<<<<< HEAD
 /** A small example of a graded CLD to use for testing purposes
 
    0,+      0,+            2,-
@@ -157,8 +156,7 @@
     model.add_mor(h, c, b, Path::Id(ob_type));
     model.add_mor(k, b, a, Path::Id(ob_type));
     model.add_mor(l, b, a, Path::Seq(nonempty![deg, deg, neg]));
-=======
->>>>>>> ca8812a5
+
 /** A reaction involving three species, one playing the role of a catalyst.
 
 A free symmetric monoidal category, viewed as a reaction network.
