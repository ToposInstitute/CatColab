//! Standard library of double theories.

use ustr::ustr;

use crate::dbl::theory::*;
use crate::one::{Path, fp_category::UstrFpCategory};

/** The empty theory, which has a single model, the empty model.

As a double category, this is the initial double category.
 */
pub fn th_empty() -> UstrDiscreteDblTheory {
    let cat: UstrFpCategory = Default::default();
    DiscreteDblTheory::from(cat)
}

/** The theory of categories, aka the trivial double theory.

As a double category, this is the terminal double category.
 */
pub fn th_category() -> UstrDiscreteDblTheory {
    let mut cat: UstrFpCategory = Default::default();
    cat.add_ob_generator(ustr("Object"));
    DiscreteDblTheory::from(cat)
}

/** The theory of database schemas with attributes.

As a double category, this is the "walking proarrow".
 */
pub fn th_schema() -> UstrDiscreteDblTheory {
    let mut cat: UstrFpCategory = Default::default();
    let (x, y, p) = (ustr("Entity"), ustr("AttrType"), ustr("Attr"));
    cat.add_ob_generator(x);
    cat.add_ob_generator(y);
    cat.add_mor_generator(p, x, y);
    DiscreteDblTheory::from(cat)
}

/** The theory of signed categories.

A *signed category* is a category sliced over the group of (nonzero) signs. Free
signed categories are signed graphs, a simple mathematical model of [regulatory
networks](crate::refs::RegNets) and causal loop diagrams.
 */
pub fn th_signed_category() -> UstrDiscreteDblTheory {
    let mut sgn: UstrFpCategory = Default::default();
    let (x, neg) = (ustr("Object"), ustr("Negative"));
    sgn.add_ob_generator(x);
    sgn.add_mor_generator(neg, x, x);
    sgn.equate(Path::pair(neg, neg), Path::empty(x));
    DiscreteDblTheory::from(sgn)
}

/** The theory of delayable signed categories.

Free delayable signed categories are causal loop diagrams with delays, often
depicted as [caesuras](https://en.wikipedia.org/wiki/Caesura).
 */
pub fn th_delayable_signed_category() -> UstrDiscreteDblTheory {
    let mut cat: UstrFpCategory = Default::default();
    let (x, neg, slow) = (ustr("Object"), ustr("Negative"), ustr("Slow"));
    cat.add_ob_generator(x);
    cat.add_mor_generator(neg, x, x);
    cat.add_mor_generator(slow, x, x);
    cat.equate(Path::pair(neg, neg), Path::empty(x));
    cat.equate(Path::pair(slow, slow), slow.into());
    cat.equate(Path::pair(neg, slow), Path::pair(slow, neg));

    // NOTE: These aliases are superfluous but are included for backwards
    // compatibility with the previous version of the theory, defined by an
    // explicit multiplication table.
    let (pos_slow, neg_slow) = (ustr("PositiveSlow"), ustr("NegativeSlow"));
    cat.add_mor_generator(pos_slow, x, x);
    cat.add_mor_generator(neg_slow, x, x);
    cat.equate(pos_slow.into(), slow.into());
    cat.equate(neg_slow.into(), Path::pair(neg, slow));

    DiscreteDblTheory::from(cat)
}

/** The theory of nullable signed categories.

A *nullable signed category* is a category sliced over the monoid of signs,
including zero.
 */
pub fn th_nullable_signed_category() -> UstrDiscreteDblTheory {
    let mut sgn: UstrFpCategory = Default::default();
    let (x, neg, zero) = (ustr("Object"), ustr("Negative"), ustr("Zero"));
    sgn.add_ob_generator(x);
    sgn.add_mor_generator(neg, x, x);
    sgn.add_mor_generator(zero, x, x);
    sgn.equate(Path::pair(neg, neg), Path::empty(x));
    sgn.equate(Path::pair(neg, zero), zero.into());
    sgn.equate(Path::pair(zero, neg), zero.into());
    sgn.equate(Path::pair(zero, zero), zero.into());
    DiscreteDblTheory::from(sgn)
}

/** The theory of categories with scalars.

A *category with scalars* is a category sliced over the monoid representing a walking
idempotent. The morphisms over the identity are interpreted as scalars, which are closed
under composition, as are the non-scalar morphisms.

The main intended application is to categories
enriched in `M`-sets for a monoid `M` such as the positive real numbers under multiplication,
but to remain within simple theories the theory defined here is more general.
 */
pub fn th_category_with_scalars() -> UstrDiscreteDblTheory {
    let mut idem: UstrFpCategory = Default::default();
    let (x, s) = (ustr("Object"), ustr("Nonscalar"));
    idem.add_ob_generator(x);
    idem.add_mor_generator(s, x, x);
    idem.equate(Path::pair(s, s), s.into());
    DiscreteDblTheory::from(idem)
}

/** The theory of categories with links.

A *category with links* is a category `C` together with a profunctor from `C` to
`Arr(C)`, the arrow category of C.

[Primitive stock and flow diagrams](crate::refs::StockFlow) are free categories
with links.
 */
pub fn th_category_links() -> UstrDiscreteTabTheory {
    let mut th: UstrDiscreteTabTheory = Default::default();
    let x = ustr("Object");
    th.add_ob_type(x);
    th.add_mor_type(
        ustr("Link"),
        TabObType::Basic(x),
        th.tabulator(th.hom_type(TabObType::Basic(x))),
    );
    th
}

<<<<<<< HEAD
/** The theory of stock and flow diagrams with dynamic variables.

*/
pub fn th_category_dynamic_stockflow() -> UstrDiscreteTabTheory {
    let mut th: UstrDiscreteTabTheory = Default::default();
    let x = ustr("Object");
    th.add_ob_type(x);
    th.add_mor_type(
        ustr("Link"),
        TabObType::Basic(x),
        th.tabulator(th.hom_type(TabObType::Basic(x))),
    );
    let v = ustr("AuxiliaryVariable");
    th.add_ob_type(v);
    // there is a proarrow from the flow tabulator to the dynamic variable
    th.add_mor_type(
        ustr("FlowLink"),
        TabObType::Basic(v),
        th.tabulator(th.hom_type(TabObType::Basic(x))),
    );
    // there is a proarrow from the variable to stocks
    th.add_mor_type(ustr("VariableLink"), TabObType::Basic(v), TabObType::Basic(x));
=======
/// The theory of strict monoidal categories.
pub fn th_monoidal_category() -> UstrModalDblTheory {
    th_monad_algebra(Mode::List)
}

/// The theory of lax monoidal categories.
pub fn th_lax_monoidal_category() -> UstrModalDblTheory {
    th_monad_lax_algebra(Mode::List)
}

/// The theory of strict symmetric monoidal categories.
pub fn th_sym_monoidal_category() -> UstrModalDblTheory {
    th_monad_algebra(Mode::SymList)
}

/** The theory of a strict monad algebra.

This is a modal double theory, parametric over the monad used.
 */
fn th_monad_algebra(mode: Mode) -> UstrModalDblTheory {
    let mut th: UstrModalDblTheory = Default::default();
    let (x, a) = (ustr("Object"), ustr("Mul"));
    th.add_ob_type(x);
    th.add_ob_op(a, ModeApp::new(x).apply(mode), ModeApp::new(x));
    th.equate_ob_ops(
        Path::pair(ModeApp::new(a.into()).apply(mode), ModeApp::new(a.into())),
        Path::pair(ModeApp::new(ModalEdge::Mul(mode, 2, ModeApp::new(x))), ModeApp::new(a.into())),
    );
    th.equate_ob_ops(
        Path::empty(ModeApp::new(x)),
        Path::pair(ModeApp::new(ModalEdge::Mul(mode, 0, ModeApp::new(x))), ModeApp::new(a.into())),
    );
    th
}

/// The theory of a lax monad algebra.
fn th_monad_lax_algebra(mode: Mode) -> UstrModalDblTheory {
    let mut th: UstrModalDblTheory = Default::default();
    let (x, a) = (ustr("Object"), ustr("Mul"));
    th.add_ob_type(x);
    th.add_ob_op(a, ModeApp::new(x).apply(mode), ModeApp::new(x));
    th.add_special_mor_op(
        ustr("Associator"),
        Path::pair(ModeApp::new(a.into()).apply(mode), ModeApp::new(a.into())),
        Path::pair(ModeApp::new(ModalEdge::Mul(mode, 2, ModeApp::new(x))), ModeApp::new(a.into())),
    );
    th.add_special_mor_op(
        ustr("Unitor"),
        Path::empty(ModeApp::new(x)),
        Path::pair(ModeApp::new(ModalEdge::Mul(mode, 0, ModeApp::new(x))), ModeApp::new(a.into())),
    );
    // TODO: Coherence equations
>>>>>>> 026ed850
    th
}

#[cfg(test)]
mod tests {
    use super::*;
    use crate::{one::Category, validate::Validate};
    use nonempty::nonempty;

    #[test]
    fn validate_discrete_theories() {
        assert!(th_empty().validate().is_ok());
        assert!(th_category().validate().is_ok());
        assert!(th_schema().validate().is_ok());
        assert!(th_signed_category().validate().is_ok());
        assert!(th_delayable_signed_category().validate().is_ok());
        assert!(th_nullable_signed_category().validate().is_ok());
        assert!(th_category_with_scalars().validate().is_ok());
    }

    #[test]
    fn validate_discrete_tabulator_theories() {
        // TODO: Implementation validation for discrete tabulator theories.
        th_category_links();
    }

    #[test]
    fn validate_modal_theories() {
        assert!(th_monoidal_category().validate().is_ok());
        assert!(th_lax_monoidal_category().validate().is_ok());
    }

    #[test]
    fn delayable_signed_categories() {
        // Check the nontrivial computer algebra in this theory.
        let th = th_delayable_signed_category();
        let (neg, slow) = (ustr("Negative"), ustr("Slow"));
        assert!(th.has_mor_type(&neg.into()));
        assert!(th.has_mor_type(&slow.into()));
        let path = Path::Seq(nonempty![neg, slow, neg, slow]);
        assert!(th.category().morphisms_are_equal(path, slow.into()));
    }
}<|MERGE_RESOLUTION|>--- conflicted
+++ resolved
@@ -136,7 +136,6 @@
     th
 }
 
-<<<<<<< HEAD
 /** The theory of stock and flow diagrams with dynamic variables.
 
 */
@@ -159,7 +158,9 @@
     );
     // there is a proarrow from the variable to stocks
     th.add_mor_type(ustr("VariableLink"), TabObType::Basic(v), TabObType::Basic(x));
-=======
+    th
+}
+  
 /// The theory of strict monoidal categories.
 pub fn th_monoidal_category() -> UstrModalDblTheory {
     th_monad_algebra(Mode::List)
@@ -212,7 +213,6 @@
         Path::pair(ModeApp::new(ModalEdge::Mul(mode, 0, ModeApp::new(x))), ModeApp::new(a.into())),
     );
     // TODO: Coherence equations
->>>>>>> 026ed850
     th
 }
 
