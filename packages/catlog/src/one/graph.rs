/*! Graphs, finite and infinite.

Graphs are the fundamental combinatorial structure in category theory and a
basic building block for higher dimensional categories. We thus aim to provide a
flexible set of traits and structs for graphs as they are used in category
theory.
 */

use std::hash::Hash;

use derivative::Derivative;
use derive_more::{Constructor, From};
use nonempty::NonEmpty;
use ref_cast::RefCast;
use thiserror::Error;
use ustr::Ustr;

use crate::validate::{self, Validate};
use crate::zero::*;

/** A graph.

This is a graph in the category theorist's sense, i.e., it is directed and
admits multiple edges and self loops. Moreover, a graph is not assumed to be
finite, even locally.
 */
pub trait Graph {
    /// Type of vertices in graph.
    type V: Eq + Clone;

    /// Type of edges in graph.
    type E: Eq + Clone;

    /// Does the graph contain the value as a vertex?
    fn has_vertex(&self, v: &Self::V) -> bool;

    /// Does the graph contain the value as an edge?
    fn has_edge(&self, e: &Self::E) -> bool;

    /// Gets the source of an edge, assumed to be contained in the graph.
    fn src(&self, e: &Self::E) -> Self::V;

    /// Gets the target of an edge, assumed to be contained in the graph.
    fn tgt(&self, e: &Self::E) -> Self::V;
}

/// A graph with finitely many vertices and edges.
pub trait FinGraph: Graph {
    /// Iterates over the vertices in the graph.
    fn vertices(&self) -> impl Iterator<Item = Self::V>;

    /// Iterates over the edges in the graph.
    fn edges(&self) -> impl Iterator<Item = Self::E>;

    /** Iterates over the edges incoming to a vertex.

    Depending on whether the target map is indexed, this method can be cheap or
    expensive.
    */
    fn in_edges(&self, v: &Self::V) -> impl Iterator<Item = Self::E> {
        self.edges().filter(|e| self.tgt(e) == *v)
    }

    /** Iterates over the edges outgoing from a vertex.

    Depending on whether the source map is indexed, this method can be cheap or
    expensive.
    */
    fn out_edges(&self, v: &Self::V) -> impl Iterator<Item = Self::E> {
        self.edges().filter(|e| self.src(e) == *v)
    }

    /// Number of vertices in the graph.
    fn vertex_count(&self) -> usize {
        self.vertices().count()
    }

    /// Number of edges in the graph.
    fn edge_count(&self) -> usize {
        self.edges().count()
    }

    /// Number of edges incoming to a vertex.
    fn in_degree(&self, v: &Self::V) -> usize {
        self.in_edges(v).count()
    }

    /// Number of edges outgoing from a vertex.
    fn out_degree(&self, v: &Self::V) -> usize {
        self.out_edges(v).count()
    }

    /** Number of edges incoming to or outgoing from a vertex.

    Self-loops are counted twice.
     */
    fn degree(&self, v: &Self::V) -> usize {
        self.in_degree(v) + self.out_degree(v)
    }
}

/** A reflexive graph.

A **reflexive graph** is a graph equipped with a distinguished self-loop on each vertex.
 */
pub trait ReflexiveGraph: Graph {
    /// Gets the reflexive loop at a vertex.
    fn refl(&self, v: Self::V) -> Self::E;
}

/// The set of vertices of a graph.
#[derive(From, RefCast)]
#[repr(transparent)]
pub struct VertexSet<G>(G);

impl<G: Graph> Set for VertexSet<G> {
    type Elem = G::V;

    fn contains(&self, v: &Self::Elem) -> bool {
        self.0.has_vertex(v)
    }
}

impl<G: FinGraph> FinSet for VertexSet<G> {
    fn iter(&self) -> impl Iterator<Item = Self::Elem> {
        self.0.vertices()
    }
    fn len(&self) -> usize {
        self.0.vertex_count()
    }
}

/** A graph backed by sets and mappings.

Such a graph is defined in copresheaf style by two [sets](Set) and two
[mappings](Mapping). Implementing this trait provides a *blanket implementation*
of [`Graph`]. This is the easiest way to define a new graph type.

This trait does not assume that the graph is mutable; for that, you must also
implement the trait [`MutColumnarGraph`].
 */
pub trait ColumnarGraph {
    /// Type of vertices in the graph.
    type V: Eq + Clone;

    /// Type of edges in the graph.
    type E: Eq + Clone;

    /// The set of vertices.
    type Vertices: Set<Elem = Self::V>;

    /// The set of edges.
    type Edges: Set<Elem = Self::E>;

    /// The map assigning each edge its source vertex.
    type Src: Mapping<Dom = Self::E, Cod = Self::V>;

    /// The map assigning each edge its target vertex.
    type Tgt: Mapping<Dom = Self::E, Cod = Self::V>;

    /// Gets the set of vertices.
    fn vertex_set(&self) -> &Self::Vertices;

    /// Gets the set of edges.
    fn edge_set(&self) -> &Self::Edges;

    /// Gets the mapping assigning a source vertex to each edge.
    fn src_map(&self) -> &Self::Src;

    /// Gets the mapping assignment a target vertex to each edge.
    fn tgt_map(&self) -> &Self::Tgt;

    /// Iterates over failures to be a valid graph.
    fn iter_invalid(&self) -> impl Iterator<Item = InvalidGraph<Self::E>>
    where
        Self::Edges: FinSet<Elem = Self::E>,
    {
        let (dom, cod) = (self.edge_set(), self.vertex_set());
        let srcs = Function(self.src_map(), dom, cod)
            .iter_invalid()
            .map(|e| InvalidGraph::Src(e.take()));
        let tgts = Function(self.tgt_map(), dom, cod)
            .iter_invalid()
            .map(|e| InvalidGraph::Tgt(e.take()));
        srcs.chain(tgts)
    }
}

/** A finite graph backed by columns.

Such a graph is defined in copresheaf style by two [finite sets](FinSet) and two
[columns](Column). Implementing this trait provides a *blanket implementation*
of [`FinGraph`].
 */
pub trait ColumnarFinGraph:
    ColumnarGraph<
        Vertices: FinSet<Elem = Self::V>,
        Edges: FinSet<Elem = Self::E>,
        Src: Column<Dom = Self::E, Cod = Self::V>,
        Tgt: Column<Dom = Self::E, Cod = Self::V>,
    >
{
}

/// A columnar graph with mutable columns.
pub trait MutColumnarGraph:
    ColumnarGraph<
        Src: MutMapping<Dom = Self::E, Cod = Self::V>,
        Tgt: MutMapping<Dom = Self::E, Cod = Self::V>,
    >
{
    /// Variant of [`src_map`](ColumnarGraph::src_map) that returns a mutable
    /// reference.
    fn src_map_mut(&mut self) -> &mut Self::Src;

    /// Variant of [`tgt_map`](ColumnarGraph::tgt_map) that returns a mutable
    /// reference.
    fn tgt_map_mut(&mut self) -> &mut Self::Tgt;

    /// Gets the source of an edge, possibly undefined.
    fn get_src(&self, e: &Self::E) -> Option<&Self::V> {
        self.src_map().get(e)
    }

    /// Gets the target of an edge, possibly undefined.
    fn get_tgt(&self, e: &Self::E) -> Option<&Self::V> {
        self.tgt_map().get(e)
    }

    /// Sets the source of an edge.
    fn set_src(&mut self, e: Self::E, v: Self::V) -> Option<Self::V> {
        self.src_map_mut().set(e, v)
    }

    /// Sets the target of an edge.
    fn set_tgt(&mut self, e: Self::E, v: Self::V) -> Option<Self::V> {
        self.tgt_map_mut().set(e, v)
    }
}

impl<G: ColumnarGraph> Graph for G {
    type V = G::V;
    type E = G::E;

    fn has_vertex(&self, v: &Self::V) -> bool {
        self.vertex_set().contains(v)
    }
    fn has_edge(&self, e: &Self::E) -> bool {
        self.edge_set().contains(e)
    }
    fn src(&self, e: &Self::E) -> Self::V {
        self.src_map().apply_to_ref(e).expect("Source of edge should be set")
    }
    fn tgt(&self, e: &Self::E) -> Self::V {
        self.tgt_map().apply_to_ref(e).expect("Target of edge should be set")
    }
}

impl<G: ColumnarFinGraph> FinGraph for G {
    fn vertices(&self) -> impl Iterator<Item = Self::V> {
        self.vertex_set().iter()
    }
    fn edges(&self) -> impl Iterator<Item = Self::E> {
        self.edge_set().iter()
    }
    fn in_edges(&self, v: &Self::V) -> impl Iterator<Item = Self::E> {
        self.tgt_map().preimage(v)
    }
    fn out_edges(&self, v: &Self::V) -> impl Iterator<Item = Self::E> {
        self.src_map().preimage(v)
    }
    fn vertex_count(&self) -> usize {
        self.vertex_set().len()
    }
    fn edge_count(&self) -> usize {
        self.edge_set().len()
    }
}

/** An invalid assignment in a graph.

For [columnar graphs](ColumnarGraph) and other graphs defined explicitly by
data, it is possible that the data is incomplete or inconsistent.
*/
#[derive(Debug, Error)]
pub enum InvalidGraph<E> {
    /// Edge assigned a source that is not a vertex contained in the graph.
    #[error("Source of edge `{0}` is not a vertex in the graph")]
    Src(E),

    /// Edge assigned a target that is not a vertex contained in the graph.
    #[error("Target of edge `{0}` is not a vertex in the graph")]
    Tgt(E),
}

/** A skeletal finite graph with indexed source and target maps.

The data structure is the same as the standard `Graph` type in
[Catlab.jl](https://github.com/AlgebraicJulia/Catlab.jl).
 */
#[derive(Clone, Default, PartialEq, Eq)]
pub struct SkelGraph {
    nv: usize,
    ne: usize,
    src_map: SkelIndexedColumn,
    tgt_map: SkelIndexedColumn,
}

impl ColumnarGraph for SkelGraph {
    type V = usize;
    type E = usize;

    type Vertices = SkelFinSet;
    type Edges = SkelFinSet;
    type Src = SkelIndexedColumn;
    type Tgt = SkelIndexedColumn;

    fn vertex_set(&self) -> &Self::Vertices {
        SkelFinSet::ref_cast(&self.nv)
    }
    fn edge_set(&self) -> &Self::Edges {
        SkelFinSet::ref_cast(&self.ne)
    }
    fn src_map(&self) -> &Self::Src {
        &self.src_map
    }
    fn tgt_map(&self) -> &Self::Tgt {
        &self.tgt_map
    }
}

impl MutColumnarGraph for SkelGraph {
    fn src_map_mut(&mut self) -> &mut Self::Src {
        &mut self.src_map
    }
    fn tgt_map_mut(&mut self) -> &mut Self::Tgt {
        &mut self.tgt_map
    }
}

impl ColumnarFinGraph for SkelGraph {}

impl SkelGraph {
    /// Adds a new vertex to the graph and returns it.
    pub fn add_vertex(&mut self) -> usize {
        let v = self.nv;
        self.nv += 1;
        v
    }

    /// Adds `n` new vertices to the graphs and returns them.
    pub fn add_vertices(&mut self, n: usize) -> std::ops::Range<usize> {
        let start = self.nv;
        self.nv += n;
        start..(self.nv)
    }

    /// Adds a new edge to the graph and returns it.
    pub fn add_edge(&mut self, src: usize, tgt: usize) -> usize {
        let e = self.make_edge();
        self.src_map.set(e, src);
        self.tgt_map.set(e, tgt);
        e
    }

    /// Adds a new edge without initializing its source or target.
    pub fn make_edge(&mut self) -> usize {
        let e = self.ne;
        self.ne += 1;
        e
    }

    /// Makes a path graph with `n` vertices.
    #[cfg(test)]
    pub fn path(n: usize) -> Self {
        let mut g: Self = Default::default();
        g.add_vertices(n);
        for (i, j) in std::iter::zip(0..(n - 1), 1..n) {
            g.add_edge(i, j);
        }
        g
    }

    /// Makes a triangle graph (2-simplex).
    #[cfg(test)]
    pub fn triangle() -> Self {
        let mut g: Self = Default::default();
        g.add_vertices(3);
        g.add_edge(0, 1);
        g.add_edge(1, 2);
        g.add_edge(0, 2);
        g
    }

    /// Make a cycle graph with `n` vertices.
    #[cfg(test)]
    pub fn cycle(n: usize) -> Self {
        assert!(n > 0);
        let mut g = SkelGraph::path(n);
        g.add_edge(n - 1, 0);
        g
    }
}

impl Validate for SkelGraph {
    type ValidationError = InvalidGraph<usize>;

    fn validate(&self) -> Result<(), NonEmpty<Self::ValidationError>> {
        validate::wrap_errors(self.iter_invalid())
    }
}

/** A finite graph with indexed source and target maps, based on hash maps.

Unlike in a skeletal finite graph, the vertices and edges can have arbitrary
hashable types.
*/
#[derive(Clone, Derivative, Debug)]
#[derivative(PartialEq(bound = "V: Eq + Hash, E: Eq + Hash"))]
#[derivative(Eq(bound = "V: Eq + Hash, E: Eq + Hash"))]
#[derivative(Default(bound = ""))]
pub struct HashGraph<V, E> {
    vertex_set: HashFinSet<V>,
    edge_set: HashFinSet<E>,
    src_map: IndexedHashColumn<E, V>,
    tgt_map: IndexedHashColumn<E, V>,
}

/// A finite graph with vertices and edges of type `Ustr`.
pub type UstrGraph = HashGraph<Ustr, Ustr>;

impl<V, E> ColumnarGraph for HashGraph<V, E>
where
    V: Eq + Hash + Clone,
    E: Eq + Hash + Clone,
{
    type V = V;
    type E = E;

    type Vertices = HashFinSet<V>;
    type Edges = HashFinSet<E>;
    type Src = IndexedHashColumn<E, V>;
    type Tgt = IndexedHashColumn<E, V>;

    fn vertex_set(&self) -> &Self::Vertices {
        &self.vertex_set
    }
    fn edge_set(&self) -> &Self::Edges {
        &self.edge_set
    }
    fn src_map(&self) -> &Self::Src {
        &self.src_map
    }
    fn tgt_map(&self) -> &Self::Tgt {
        &self.tgt_map
    }
}

impl<V, E> MutColumnarGraph for HashGraph<V, E>
where
    V: Eq + Hash + Clone,
    E: Eq + Hash + Clone,
{
    fn src_map_mut(&mut self) -> &mut Self::Src {
        &mut self.src_map
    }
    fn tgt_map_mut(&mut self) -> &mut Self::Tgt {
        &mut self.tgt_map
    }
}

<<<<<<< HEAD
impl<V, E, S> ColumnarFinGraph for HashGraph<V, E, S>
=======
impl<V, E> ColumnarFinGraph for HashGraph<V, E>
>>>>>>> ca8812a5
where
    V: Eq + Hash + Clone,
    E: Eq + Hash + Clone,
{
}

impl<V, E> HashGraph<V, E>
where
    V: Eq + Hash + Clone,
    E: Eq + Hash + Clone,
{
    /// Adds a vertex to the graph, returning whether the vertex is new.
    pub fn add_vertex(&mut self, v: V) -> bool {
        self.vertex_set.insert(v)
    }

    /// Adds multiple vertices to the graph.
    pub fn add_vertices<T>(&mut self, iter: T)
    where
        T: IntoIterator<Item = V>,
    {
        self.vertex_set.extend(iter)
    }

    /** Adds an edge to the graph, returning whether the edge is new.

    If the edge is not new, its source and target are updated.
    */
    pub fn add_edge(&mut self, e: E, src: V, tgt: V) -> bool {
        self.src_map.set(e.clone(), src);
        self.tgt_map.set(e.clone(), tgt);
        self.make_edge(e)
    }

    /// Adds an edge without initializing its source or target.
    pub fn make_edge(&mut self, e: E) -> bool {
        self.edge_set.insert(e)
    }
}

impl<V, E> Validate for HashGraph<V, E>
where
    V: Eq + Hash + Clone,
    E: Eq + Hash + Clone,
{
    type ValidationError = InvalidGraph<E>;

    fn validate(&self) -> Result<(), NonEmpty<Self::ValidationError>> {
        validate::wrap_errors(self.iter_invalid())
    }
}

/** A mapping between graphs.

Just as a [`Mapping`] is the data of a function without specified domain or
codomain sets, a *graph mapping* is the data of a graph homomorphism without
specified domain or codomain graphs. Turning this around, a *graph morphism* is
a pair of graphs with a compatible graph mapping.

The data of a graph mapping is a pair of mappings, one on vertices and the other
edges. Use a [`ColumnarGraphMapping`] to supply this data directly.
 */
pub trait GraphMapping {
    /// Type of vertices in domain graph.
    type DomV: Eq + Clone;

    /// Type of edges in domain graph.
    type DomE: Eq + Clone;

    /// Type of vertices in codomain graph.
    type CodV: Eq + Clone;

    /// Type of edges in codomain graph.
    type CodE: Eq + Clone;

    /// Type of underlying mapping on vertices.
    type VertexMap: Mapping<Dom = Self::DomV, Cod = Self::CodV>;

    /// Type of underlying mapping on edges.
    type EdgeMap: Mapping<Dom = Self::DomE, Cod = Self::CodE>;

    /// Gets the underlying mapping on vertices.
    fn vertex_map(&self) -> &Self::VertexMap;

    /// Gets the underlying mapping on edges.
    fn edge_map(&self) -> &Self::EdgeMap;

    /// Applies the graph mapping at a vertex.
    fn apply_vertex(&self, v: Self::DomV) -> Option<Self::CodV> {
        self.vertex_map().apply(v)
    }

    /// Applies the graph mapping at an edge.
    fn apply_edge(&self, e: Self::DomE) -> Option<Self::CodE> {
        self.edge_map().apply(e)
    }

    /// Is the mapping defined at a vertex?
    fn is_vertex_assigned(&self, v: &Self::DomV) -> bool {
        self.vertex_map().is_set(v)
    }

    /// Is the mapping defined at an edge?
    fn is_edge_assigned(&self, e: &Self::DomE) -> bool {
        self.edge_map().is_set(e)
    }
}

/** A homomorphism between graphs defined by a [mapping](GraphMapping).

This struct borrows its data to perform validation. The domain and codomain are
assumed to be valid graphs. If that is in question, the graphs should be
validated *before* validating this object.
 */
pub struct GraphMorphism<'a, Map, Dom, Cod>(pub &'a Map, pub &'a Dom, pub &'a Cod);

impl<'a, Map, Dom, Cod> GraphMorphism<'a, Map, Dom, Cod>
where
    Map: GraphMapping,
    Map::DomE: Clone,
    Dom: FinGraph<V = Map::DomV, E = Map::DomE>,
    Cod: Graph<V = Map::CodV, E = Map::CodE>,
{
    /// Iterates over failures of the mapping to be a graph homomorphism.
    pub fn iter_invalid(
        &self,
    ) -> impl Iterator<Item = InvalidGraphMorphism<Map::DomV, Map::DomE>> + 'a + use<'a, Map, Dom, Cod>
    {
        let GraphMorphism(mapping, dom, cod) = *self;
        let vertex_errors = dom.vertices().filter_map(|v| {
            if mapping.vertex_map().apply_to_ref(&v).is_some_and(|w| cod.has_vertex(&w)) {
                None
            } else {
                Some(InvalidGraphMorphism::Vertex(v))
            }
        });

        let edge_errors = dom.edges().flat_map(|e| {
            if let Some(f) = mapping.edge_map().apply_to_ref(&e) {
                if cod.has_edge(&f) {
                    let mut errs = Vec::new();
                    if mapping.apply_vertex(dom.src(&e)).is_some_and(|v| v != cod.src(&f)) {
                        errs.push(InvalidGraphMorphism::Src(e.clone()))
                    }
                    if mapping.apply_vertex(dom.tgt(&e)).is_some_and(|v| v != cod.tgt(&f)) {
                        errs.push(InvalidGraphMorphism::Tgt(e.clone()))
                    }
                    return errs;
                }
            }
            vec![InvalidGraphMorphism::Edge(e)]
        });

        vertex_errors.chain(edge_errors)
    }
}

impl<Map, Dom, Cod> Validate for GraphMorphism<'_, Map, Dom, Cod>
where
    Map: GraphMapping,
    Map::DomE: Clone,
    Dom: FinGraph<V = Map::DomV, E = Map::DomE>,
    Cod: Graph<V = Map::CodV, E = Map::CodE>,
{
    type ValidationError = InvalidGraphMorphism<Map::DomV, Map::DomE>;

    fn validate(&self) -> Result<(), NonEmpty<Self::ValidationError>> {
        validate::wrap_errors(self.iter_invalid())
    }
}

/// A failure of a [mapping](GraphMapping) between graphs to define a graph
/// homomorphism.
#[derive(Debug, Error)]
pub enum InvalidGraphMorphism<V, E> {
    /// A vertex in the domain graph not mapped to a vertex in the codomain.
    #[error("Vertex `{0}` is not mapped to a vertex in the codomain")]
    Vertex(V),

    /// An edge in the domain graph not mapped to an edge in the codomain.
    #[error("Edge `{0}` is not mapped to an edge in the codomain")]
    Edge(E),

    /// An edge in the domain graph whose source is not preserved.
    #[error("Mapping of edge `{0}` does not preserve its source")]
    Src(E),

    /// An edge in the domain graph whose target is not preserved.
    #[error("Mapping of edge `{0}` does not preserve its target")]
    Tgt(E),
}

/** A graph mapping backed by columns.

That is, the data of the graph mapping is defined by two columns. The mapping
can be between arbitrary graphs with compatible vertex and edge types.
*/
#[derive(Clone, Debug, Default, PartialEq, Eq, Constructor)]
pub struct ColumnarGraphMapping<VMap, EMap> {
    vertex_map: VMap,
    edge_map: EMap,
}

impl<VMap, EMap> GraphMapping for ColumnarGraphMapping<VMap, EMap>
where
    VMap: Mapping,
    EMap: Mapping,
{
    type DomV = VMap::Dom;
    type DomE = EMap::Dom;
    type CodV = VMap::Cod;
    type CodE = EMap::Cod;
    type VertexMap = VMap;
    type EdgeMap = EMap;

    fn vertex_map(&self) -> &Self::VertexMap {
        &self.vertex_map
    }
    fn edge_map(&self) -> &Self::EdgeMap {
        &self.edge_map
    }
}

/// A graph mapping between skeletal finite graphs, backed by vectors.
pub type SkelGraphMapping = ColumnarGraphMapping<VecColumn<usize>, VecColumn<usize>>;

impl SkelGraphMapping {
    /// Constructs a graph mapping from a pair of vectors.
    pub fn from_vec(vertex_map: Vec<usize>, edge_map: Vec<usize>) -> Self {
        Self::new(VecColumn::new(vertex_map), VecColumn::new(edge_map))
    }
}

/** An element in a graph.

This type plays no role in the core API for graphs but is useful on rare
occasion when heterogeneous collection of vertices *and* edges is needed.
 */
#[derive(Clone, Debug, PartialEq, Eq)]
pub enum GraphElem<V, E> {
    /// A vertex in a graph.
    Vertex(V),

    /// An edge in a graph.
    Edge(E),
}

#[cfg(test)]
mod tests {
    use super::*;

    #[test]
    fn skel_graph() {
        let g = SkelGraph::triangle();
        assert_eq!(g.vertex_count(), 3);
        assert_eq!(g.edge_count(), 3);
        assert_eq!(g.src(&1), 1);
        assert_eq!(g.tgt(&1), 2);
        assert_eq!(g.out_edges(&0).collect::<Vec<_>>(), vec![0, 2]);
        assert_eq!(g.in_edges(&2).collect::<Vec<_>>(), vec![1, 2]);
        assert_eq!(g.out_degree(&0), 2);
        assert_eq!(g.in_degree(&2), 2);
        assert_eq!(g.degree(&1), 2);
    }

    #[test]
    fn hash_graph() {
        let mut g: HashGraph<char, &str> = Default::default();
        assert!(g.add_vertex('x'));
        g.add_vertices(['y', 'z']);
        assert!(g.add_edge("f", 'x', 'y'));
        assert!(g.add_edge("g", 'y', 'z'));
        assert!(g.make_edge("fg"));
        g.set_src("fg", 'x');
        g.set_tgt("fg", 'z');
        assert_eq!(g.src(&"fg"), 'x');
        assert_eq!(g.tgt(&"fg"), 'z');
    }

    #[test]
    fn vertex_set() {
        let set: VertexSet<_> = SkelGraph::triangle().into();
        assert!(set.contains(&2));
        assert_eq!(set.len(), 3);
    }

    #[test]
    fn validate_columnar_graph() {
        let mut g = SkelGraph::triangle();
        assert!(g.validate().is_ok());
        g.src_map.set(2, 3); // Vertex 3 doesn't exist yet.
        assert!(g.validate().is_err());
        assert_eq!(g.add_vertex(), 3); // OK, now it does!
        assert!(g.validate().is_ok());
    }

    #[test]
    fn validate_graph_morphism() {
        let g = SkelGraph::path(3);
        let h = SkelGraph::path(4);
        let f = SkelGraphMapping::from_vec(vec![1, 2, 3], vec![1, 2]);
        assert!(GraphMorphism(&f, &g, &h).validate().is_ok());

        let f = SkelGraphMapping::from_vec(vec![1, 2, 3], vec![2, 1]); // Not a homomorphism.
        assert!(GraphMorphism(&f, &g, &h).validate().is_err());
    }
}<|MERGE_RESOLUTION|>--- conflicted
+++ resolved
@@ -469,11 +469,7 @@
     }
 }
 
-<<<<<<< HEAD
-impl<V, E, S> ColumnarFinGraph for HashGraph<V, E, S>
-=======
 impl<V, E> ColumnarFinGraph for HashGraph<V, E>
->>>>>>> ca8812a5
 where
     V: Eq + Hash + Clone,
     E: Eq + Hash + Clone,
