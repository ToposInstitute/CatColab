--- conflicted
+++ resolved
@@ -1,10 +1,6 @@
 import invariant from "tiny-invariant";
 
-<<<<<<< HEAD
-import type { Document } from "catlog-wasm";
-=======
 import { type Document, currentVersion } from "catlog-wasm";
->>>>>>> ca8812a5
 import { type Api, type LiveDoc, type StableRef, getLiveDoc } from "../api";
 import { type LiveDiagramDocument, getLiveDiagram } from "../diagram";
 import { type LiveModelDocument, getLiveModel } from "../model";
