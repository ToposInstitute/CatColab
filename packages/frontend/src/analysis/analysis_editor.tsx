import Resizable, { type ContextValue } from "@corvu/resizable";
import { useParams } from "@solidjs/router";
import {
    Match,
    Show,
    Switch,
    createEffect,
    createResource,
    createSignal,
    useContext,
} from "solid-js";
import { Dynamic } from "solid-js/web";
import invariant from "tiny-invariant";

import { useApi } from "../api";
import { IconButton, ResizableHandle } from "../components";
import { DiagramPane } from "../diagram/diagram_editor";
import { ModelPane } from "../model/model_editor";
import {
    type CellConstructor,
    type FormalCellEditorProps,
    NotebookEditor,
    newFormalCell,
} from "../notebook";
<<<<<<< HEAD
import {
    DocumentBreadcrumbs,
    DocumentLoadingScreen,
    DocumentMenu,
    TheoryHelpButton,
    Toolbar,
} from "../page";
=======
import { DocumentBreadcrumbs, DocumentLoadingScreen, DocumentMenu, Toolbar } from "../page";
>>>>>>> ca8812a5
import { TheoryLibraryContext } from "../stdlib";
import type { AnalysisMeta } from "../theory";
import { assertExhaustive } from "../util/assert_exhaustive";
import { LiveAnalysisContext } from "./context";
import {
    type LiveAnalysisDocument,
    type LiveDiagramAnalysisDocument,
    type LiveModelAnalysisDocument,
    getLiveAnalysis,
} from "./document";
import type { Analysis } from "./types";

import PanelRight from "lucide-solid/icons/panel-right";
import PanelRightClose from "lucide-solid/icons/panel-right-close";

export default function AnalysisPage() {
    const api = useApi();
    const theories = useContext(TheoryLibraryContext);
    invariant(theories, "Must provide theory library as context to analysis page");

    const params = useParams();

    const [liveAnalysis] = createResource(
        () => params.ref,
        (refId) => getLiveAnalysis(refId, api, theories),
    );

    return (
        <Show when={liveAnalysis()} fallback={<DocumentLoadingScreen />}>
            {(loadedAnalysis) => <AnalysisDocumentEditor liveAnalysis={loadedAnalysis()} />}
        </Show>
    );
}

/** Editor for a model of a double theory.

The editor includes a notebook for the model itself plus another pane for
performing analysis of the model.
 */
export function AnalysisDocumentEditor(props: {
    liveAnalysis: LiveAnalysisDocument;
}) {
    const [resizableContext, setResizableContext] = createSignal<ContextValue>();
    const [isSidePanelOpen, setSidePanelOpen] = createSignal(true);

    createEffect(() => {
        const context = resizableContext();
        if (isSidePanelOpen()) {
            context?.expand(1);
        } else {
            context?.collapse(1);
        }
    });

    const toggleSidePanel = () => {
        const open = setSidePanelOpen(!isSidePanelOpen());
        if (open) {
            resizableContext()?.resize(1, 0.33);
        }
    };

    return (
        <Resizable class="growable-container">
            {() => {
                const context = Resizable.useContext();
                setResizableContext(context);

                return (
                    <>
                        <Resizable.Panel
                            class="content-panel"
                            collapsible
                            initialSize={0.66}
                            minSize={0.25}
                        >
                            <Toolbar>
                                <AnalysisMenu liveAnalysis={props.liveAnalysis} />
                                <DocumentBreadcrumbs document={props.liveAnalysis} />
                                <span class="filler" />
                                <IconButton
                                    onClick={toggleSidePanel}
                                    tooltip={
                                        isSidePanelOpen()
                                            ? "Hide the analysis panel"
                                            : "Show the analysis panel"
                                    }
                                >
                                    <Show when={isSidePanelOpen()} fallback={<PanelRight />}>
                                        <PanelRightClose />
                                    </Show>
                                </IconButton>
                            </Toolbar>
                            <AnalysisOfPane liveAnalysis={props.liveAnalysis} />
                        </Resizable.Panel>
                        <ResizableHandle hidden={!isSidePanelOpen()} />
                        <Resizable.Panel
                            class="content-panel side-panel"
                            collapsible
                            initialSize={0.33}
                            minSize={0.25}
                            hidden={!isSidePanelOpen()}
                            onCollapse={() => setSidePanelOpen(false)}
                            onExpand={() => setSidePanelOpen(true)}
                        >
                            <div class="notebook-container">
                                <div class="toolbar">
                                    <div class="toolbar-spacer" />
                                </div>
                                <h2>Analysis</h2>
                                <AnalysisNotebookEditor liveAnalysis={props.liveAnalysis} />
                            </div>
                        </Resizable.Panel>
                    </>
                );
            }}
        </Resizable>
    );
}

const AnalysisMenu = (props: {
    liveAnalysis: LiveAnalysisDocument;
}) => {
    const liveDocument = () => {
        switch (props.liveAnalysis.analysisType) {
            case "diagram":
                return props.liveAnalysis.liveDiagram;
            case "model":
                return props.liveAnalysis.liveModel;
            default:
                assertExhaustive(props.liveAnalysis);
        }
    };

    return <DocumentMenu liveDocument={liveDocument()} />;
};

const AnalysisOfPane = (props: {
    liveAnalysis: LiveAnalysisDocument;
}) => (
    <Switch>
        <Match when={props.liveAnalysis.analysisType === "model" && props.liveAnalysis.liveModel}>
            {(liveModel) => <ModelPane liveModel={liveModel()} />}
        </Match>
        <Match
            when={props.liveAnalysis.analysisType === "diagram" && props.liveAnalysis.liveDiagram}
        >
            {(liveDiagram) => <DiagramPane liveDiagram={liveDiagram()} />}
        </Match>
    </Switch>
);

/** Notebook editor for analyses of models of double theories.
 */
export function AnalysisNotebookEditor(props: {
    liveAnalysis: LiveAnalysisDocument;
}) {
    const liveDoc = () => props.liveAnalysis.liveDoc;

    const cellConstructors = () => {
        let meta = undefined;
        if (props.liveAnalysis.analysisType === "model") {
            meta = theoryForAnalysis(props.liveAnalysis)?.modelAnalyses;
        } else if (props.liveAnalysis.analysisType === "diagram") {
            meta = theoryForAnalysis(props.liveAnalysis)?.diagramAnalyses;
        }
        return (meta ?? []).map(analysisCellConstructor);
    };

    return (
        <LiveAnalysisContext.Provider value={() => props.liveAnalysis}>
            <NotebookEditor
                handle={liveDoc().docHandle}
                path={["notebook"]}
                notebook={liveDoc().doc.notebook}
                changeNotebook={(f) => liveDoc().changeDoc((doc) => f(doc.notebook))}
                formalCellEditor={AnalysisCellEditor}
                cellConstructors={cellConstructors()}
                noShortcuts={true}
            />
        </LiveAnalysisContext.Provider>
    );
}

function AnalysisCellEditor(props: FormalCellEditorProps<Analysis<unknown>>) {
    const liveAnalysis = useContext(LiveAnalysisContext);
    invariant(liveAnalysis, "Live analysis should be provided as context for cell editor");

    return (
        <Switch>
            <Match
                when={
                    liveAnalysis().analysisType === "model" &&
                    theoryForAnalysis(liveAnalysis())?.modelAnalysis(props.content.id)
                }
            >
                {(analysis) => (
                    <Dynamic
                        component={analysis().component}
                        liveModel={(liveAnalysis() as LiveModelAnalysisDocument).liveModel}
                        content={props.content.content}
                        changeContent={(f: (c: unknown) => void) =>
                            props.changeContent((content) => f(content.content))
                        }
                    />
                )}
            </Match>
            <Match
                when={
                    liveAnalysis().analysisType === "diagram" &&
                    theoryForAnalysis(liveAnalysis())?.diagramAnalysis(props.content.id)
                }
            >
                {(analysis) => (
                    <Dynamic
                        component={analysis().component}
                        liveDiagram={(liveAnalysis() as LiveDiagramAnalysisDocument).liveDiagram}
                        content={props.content.content}
                        changeContent={(f: (c: unknown) => void) =>
                            props.changeContent((content) => f(content.content))
                        }
                    />
                )}
            </Match>
        </Switch>
    );
}

function analysisCellConstructor<T>(meta: AnalysisMeta<T>): CellConstructor<Analysis<T>> {
    const { id, name, description, initialContent } = meta;
    return {
        name,
        description,
        construct: () =>
            newFormalCell({
                id,
                content: initialContent(),
            }),
    };
}

function theoryForAnalysis(liveAnalysis: LiveAnalysisDocument) {
    switch (liveAnalysis.analysisType) {
        case "model":
            return liveAnalysis.liveModel.theory();
        case "diagram":
            return liveAnalysis.liveDiagram.liveModel.theory();
        default:
            assertExhaustive(liveAnalysis);
    }
}<|MERGE_RESOLUTION|>--- conflicted
+++ resolved
@@ -22,17 +22,7 @@
     NotebookEditor,
     newFormalCell,
 } from "../notebook";
-<<<<<<< HEAD
-import {
-    DocumentBreadcrumbs,
-    DocumentLoadingScreen,
-    DocumentMenu,
-    TheoryHelpButton,
-    Toolbar,
-} from "../page";
-=======
 import { DocumentBreadcrumbs, DocumentLoadingScreen, DocumentMenu, Toolbar } from "../page";
->>>>>>> ca8812a5
 import { TheoryLibraryContext } from "../stdlib";
 import type { AnalysisMeta } from "../theory";
 import { assertExhaustive } from "../util/assert_exhaustive";
