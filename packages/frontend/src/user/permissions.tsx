--- conflicted
+++ resolved
@@ -46,14 +46,7 @@
 
 /** Form to configure permissions on a document.
  */
-<<<<<<< HEAD
-export function PermissionsForm(props: {
-    refId: string;
-    onComplete?: () => void;
-}) {
-=======
-export function PermissionsForm(props: { refId?: string; onComplete?: () => void }) {
->>>>>>> 43bb0f58
+export function PermissionsForm(props: { refId: string; onComplete?: () => void }) {
     const [state, setState] = createStore<PermissionsState>({});
 
     const pendingPermissions = (): NewPermissions => {
@@ -202,11 +195,7 @@
 }
 
 /** Toolbar button summarizing the document's permissions. */
-<<<<<<< HEAD
-export const PermissionsButton = (props: {
-    liveDoc: LiveDoc;
-    docRef: DocRef;
-}) => {
+export const PermissionsButton = (props: { liveDoc: LiveDoc; docRef: DocRef }) => {
     const anyone = () => props.docRef.permissions.anyone;
     const user = () => props.docRef.permissions.user;
     return (
@@ -223,33 +212,6 @@
         </Switch>
     );
 };
-=======
-export const PermissionsButton = (props: { liveDoc: LiveDoc }) => (
-    <Show when={props.liveDoc.docRef}>
-        {(docRef) => {
-            const anyone = () => docRef().permissions.anyone;
-            const user = () => docRef().permissions.user;
-            return (
-                <Switch fallback={<EditorPermissionsButton permissions={docRef().permissions} />}>
-                    <Match when={anyone() === "Own"}>
-                        <AnonPermissionsButton />
-                    </Match>
-                    <Match when={user() === "Own"}>
-                        <OwnerPermissionsButton refId={docRef().refId} />
-                    </Match>
-                    <Match
-                        when={[anyone(), user()].every(
-                            (level) => level === null || level === "Read",
-                        )}
-                    >
-                        <ReadonlyPermissionsButton doc={props.liveDoc.doc} />
-                    </Match>
-                </Switch>
-            );
-        }}
-    </Show>
-);
->>>>>>> 43bb0f58
 
 function AnonPermissionsButton() {
     const firebaseApp = useFirebaseApp();
@@ -371,13 +333,7 @@
     );
 };
 
-<<<<<<< HEAD
-function OwnerPermissionsButton(props: {
-    refId: string;
-}) {
-=======
-function OwnerPermissionsButton(props: { refId?: string }) {
->>>>>>> 43bb0f58
+function OwnerPermissionsButton(props: { refId: string }) {
     const [open, setOpen] = createSignal(false);
 
     return (
