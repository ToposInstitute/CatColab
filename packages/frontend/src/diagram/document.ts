--- conflicted
+++ resolved
@@ -8,17 +8,10 @@
     ModelDiagramValidationResult,
     Uuid,
 } from "catlog-wasm";
-<<<<<<< HEAD
-import { elaborateDiagram } from "catlog-wasm";
-import { type Api, type LiveDoc, type StableRef, getLiveDoc } from "../api";
-import { type LiveModelDocument, getLiveModel } from "../model";
-import { newNotebook } from "../notebook";
-=======
 import { currentVersion, elaborateDiagram } from "catlog-wasm";
 import { type Api, type LiveDoc, type StableRef, getLiveDoc } from "../api";
 import { type LiveModelDocument, getLiveModel } from "../model";
 import { NotebookUtils, newNotebook } from "../notebook";
->>>>>>> ca8812a5
 import type { TheoryLibrary } from "../stdlib";
 import { type IdToNameMap, indexMap } from "../util/indexing";
 import type { InterfaceToType } from "../util/types";
