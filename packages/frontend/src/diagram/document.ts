--- conflicted
+++ resolved
@@ -10,13 +10,8 @@
     Uuid,
 } from "catlog-wasm";
 import { currentVersion, elaborateDiagram } from "catlog-wasm";
-<<<<<<< HEAD
-import { type Api, type DocRef, type LiveDoc, findAndMigrate, makeLiveDoc } from "../api";
+import { type Api, type DocRef, findAndMigrate, type LiveDoc, makeLiveDoc } from "../api";
 import type { LiveModelDoc, ModelLibrary } from "../model";
-=======
-import { type Api, findAndMigrate, type LiveDoc, makeLiveDoc } from "../api";
-import type { LiveModelDocument, ModelLibrary } from "../model";
->>>>>>> 43bb0f58
 import { NotebookUtils, newNotebook } from "../notebook";
 
 /** A document defining a diagram in a model. */
