import { createSignal } from "solid-js";

import { NameInput } from "../components";
import { ObInput } from "../model/object_input";
import type { CellActions } from "../notebook";
<<<<<<< HEAD
import { LiveDiagramContext } from "./context";
=======
import type { Theory } from "../theory";
>>>>>>> ca8812a5
import type { DiagramObjectDecl } from "./types";

import "./object_cell_editor.css";

/** Editor an object declaration cell in a diagram in a model.
 */
export function DiagramObjectCellEditor(props: {
    decl: DiagramObjectDecl;
    modifyDecl: (f: (decl: DiagramObjectDecl) => void) => void;
    isActive: boolean;
    actions: CellActions;
    theory: Theory;
}) {
<<<<<<< HEAD
    const liveDiagram = useContext(LiveDiagramContext);
    invariant(liveDiagram, "Live diagram should be provided as context");

    const [activeInput, setActiveInput] = createSignal<DiagramObjectCellInput>("name");

    const theory = () => liveDiagram().liveModel.theory();
=======
    const [activeInput, setActiveInput] = createSignal<DiagramObjectCellInput>("name");
>>>>>>> ca8812a5

    return (
        <div class="formal-judgment diagram-object-decl">
            <NameInput
                name={props.decl.name}
                setName={(name) => {
                    props.modifyDecl((decl) => {
                        decl.name = name;
                    });
                }}
                placeholder="Unnamed"
                deleteBackward={props.actions.deleteBackward}
                deleteForward={props.actions.deleteForward}
                exitUp={props.actions.activateAbove}
                exitDown={props.actions.activateBelow}
                exitRight={() => setActiveInput("overOb")}
                isActive={props.isActive && activeInput() === "name"}
                hasFocused={() => {
                    setActiveInput("name");
                    props.actions.hasFocused?.();
                }}
            />
            <span class="is-a" />
            <ObInput
                ob={props.decl.over}
                setOb={(ob) => {
                    props.modifyDecl((decl) => {
                        decl.over = ob;
                    });
                }}
                obType={props.decl.obType}
                placeholder={props.theory.modelObTypeMeta(props.decl.obType)?.name}
                exitUp={props.actions.activateAbove}
                exitDown={props.actions.activateBelow}
                exitLeft={() => setActiveInput("name")}
                isActive={props.isActive && activeInput() === "overOb"}
                hasFocused={() => {
                    setActiveInput("overOb");
                    props.actions.hasFocused?.();
                }}
            />
        </div>
    );
}

type DiagramObjectCellInput = "name" | "overOb";<|MERGE_RESOLUTION|>--- conflicted
+++ resolved
@@ -3,11 +3,7 @@
 import { NameInput } from "../components";
 import { ObInput } from "../model/object_input";
 import type { CellActions } from "../notebook";
-<<<<<<< HEAD
-import { LiveDiagramContext } from "./context";
-=======
 import type { Theory } from "../theory";
->>>>>>> ca8812a5
 import type { DiagramObjectDecl } from "./types";
 
 import "./object_cell_editor.css";
@@ -21,16 +17,7 @@
     actions: CellActions;
     theory: Theory;
 }) {
-<<<<<<< HEAD
-    const liveDiagram = useContext(LiveDiagramContext);
-    invariant(liveDiagram, "Live diagram should be provided as context");
-
     const [activeInput, setActiveInput] = createSignal<DiagramObjectCellInput>("name");
-
-    const theory = () => liveDiagram().liveModel.theory();
-=======
-    const [activeInput, setActiveInput] = createSignal<DiagramObjectCellInput>("name");
->>>>>>> ca8812a5
 
     return (
         <div class="formal-judgment diagram-object-decl">
