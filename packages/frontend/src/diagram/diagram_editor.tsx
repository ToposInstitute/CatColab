--- conflicted
+++ resolved
@@ -14,17 +14,7 @@
     cellShortcutModifier,
     newFormalCell,
 } from "../notebook";
-<<<<<<< HEAD
-import {
-    DocumentBreadcrumbs,
-    DocumentLoadingScreen,
-    DocumentMenu,
-    TheoryHelpButton,
-    Toolbar,
-} from "../page";
-=======
 import { DocumentBreadcrumbs, DocumentLoadingScreen, DocumentMenu, Toolbar } from "../page";
->>>>>>> ca8812a5
 import { TheoryLibraryContext } from "../stdlib";
 import type { InstanceTypeMeta } from "../theory";
 import { PermissionsButton } from "../user";
