import { MultiProvider } from "@solid-primitives/context";
import { Match, Switch, useContext } from "solid-js";
import invariant from "tiny-invariant";

import type { DiagramJudgment, DiagramMorDecl, DiagramObDecl } from "catlog-wasm";
import { LiveModelContext } from "../model";
import {
    type CellConstructor,
    type FormalCellEditorProps,
    NotebookEditor,
    newFormalCell,
} from "../notebook";
import type { InstanceTypeMeta } from "../theory";
import { LiveDiagramContext } from "./context";
import type { LiveDiagramDoc } from "./document";
import { DiagramMorphismCellEditor } from "./morphism_cell_editor";
import { DiagramObjectCellEditor } from "./object_cell_editor";
import { duplicateDiagramJudgment, newDiagramMorphismDecl, newDiagramObjectDecl } from "./types";

/** Notebook editor for a diagram in a model.
 */
<<<<<<< HEAD
export function DiagramNotebookEditor(props: {
    liveDiagram: LiveDiagramDoc;
}) {
=======
export function DiagramNotebookEditor(props: { liveDiagram: LiveDiagramDocument }) {
>>>>>>> 43bb0f58
    const liveDoc = () => props.liveDiagram.liveDoc;
    const liveModel = () => props.liveDiagram.liveModel;

    const cellConstructors = () =>
        (liveModel().theory()?.instanceTypes ?? []).map(diagramCellConstructor);

    return (
        <MultiProvider
            values={[
                [LiveModelContext, liveModel],
                [LiveDiagramContext, () => props.liveDiagram],
            ]}
        >
            <NotebookEditor
                handle={liveDoc().docHandle}
                path={["notebook"]}
                notebook={liveDoc().doc.notebook}
                changeNotebook={(f) => {
                    liveDoc().changeDoc((doc) => f(doc.notebook));
                }}
                formalCellEditor={DiagramCellEditor}
                cellConstructors={cellConstructors()}
                cellLabel={judgmentLabel}
                duplicateCell={duplicateDiagramJudgment}
            />
        </MultiProvider>
    );
}

/** Editor for a notebook cell in a diagram notebook.
 */
function DiagramCellEditor(props: FormalCellEditorProps<DiagramJudgment>) {
    const liveDiagram = useContext(LiveDiagramContext);
    invariant(liveDiagram, "Live diagram should be provided as context");

    return (
        <Switch>
            <Match when={props.content.tag === "object" && liveDiagram().liveModel.theory()}>
                {(theory) => (
                    <DiagramObjectCellEditor
                        decl={props.content as DiagramObDecl}
                        modifyDecl={(f) =>
                            props.changeContent((content) => f(content as DiagramObDecl))
                        }
                        isActive={props.isActive}
                        actions={props.actions}
                        theory={theory()}
                    />
                )}
            </Match>
            <Match when={props.content.tag === "morphism" && liveDiagram().liveModel.theory()}>
                {(theory) => (
                    <DiagramMorphismCellEditor
                        decl={props.content as DiagramMorDecl}
                        modifyDecl={(f) =>
                            props.changeContent((content) => f(content as DiagramMorDecl))
                        }
                        isActive={props.isActive}
                        actions={props.actions}
                        theory={theory()}
                    />
                )}
            </Match>
        </Switch>
    );
}

function diagramCellConstructor(meta: InstanceTypeMeta): CellConstructor<DiagramJudgment> {
    const { tag, name, description, shortcut } = meta;
    return {
        name,
        description,
        shortcut,
        construct() {
            switch (tag) {
                case "ObType":
                    return newFormalCell(newDiagramObjectDecl(meta.obType));
                case "MorType":
                    return newFormalCell(newDiagramMorphismDecl(meta.morType));
                default:
                    throw tag satisfies never;
            }
        },
    };
}

function judgmentLabel(judgment: DiagramJudgment): string | undefined {
    const liveModel = useContext(LiveModelContext);
    invariant(liveModel);
    const theory = liveModel().theory();

    switch (judgment.tag) {
        case "object":
            return theory?.instanceObTypeMeta(judgment.obType)?.name;
        case "morphism":
            return theory?.instanceMorTypeMeta(judgment.morType)?.name;
        default:
            judgment satisfies never;
    }
}<|MERGE_RESOLUTION|>--- conflicted
+++ resolved
@@ -19,13 +19,7 @@
 
 /** Notebook editor for a diagram in a model.
  */
-<<<<<<< HEAD
-export function DiagramNotebookEditor(props: {
-    liveDiagram: LiveDiagramDoc;
-}) {
-=======
-export function DiagramNotebookEditor(props: { liveDiagram: LiveDiagramDocument }) {
->>>>>>> 43bb0f58
+export function DiagramNotebookEditor(props: { liveDiagram: LiveDiagramDoc }) {
     const liveDoc = () => props.liveDiagram.liveDoc;
     const liveModel = () => props.liveDiagram.liveModel;
 
