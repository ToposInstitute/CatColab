import Popover from "@corvu/popover";
import { useNavigate } from "@solidjs/router";
import Ellipsis from "lucide-solid/icons/ellipsis";
import { createMemo, createResource, Match, Show, Switch, useContext } from "solid-js";
import invariant from "tiny-invariant";

import { DocumentTypeIcon, IconButton } from "catcolab-ui-components";
import { createAnalysis } from "../analysis";
<<<<<<< HEAD
import { type DocRef, type LiveDoc, useApi } from "../api";
=======
import { type DocRef, DocumentType, type LiveDoc, useApi } from "../api";
import { DocumentTypeIcon } from "../components/document_type_icon";
>>>>>>> 9b08b52f
import { createDiagram } from "../diagram";
import {
    CopyJSONMenuItem,
    DeleteMenuItem,
    DuplicateMenuItem,
    ExportJSONMenuItem,
    MenuItem,
    MenuItemLabel,
    MenuSeparator,
    RestoreMenuItem,
} from "../page";
import { TheoryLibraryContext } from "../theory";

export function DocumentMenu(props: {
    liveDoc: LiveDoc;
    docRef: DocRef;
    onDocCreated?: (docType: DocumentType, refId: string) => void;
    onDocDeleted?: () => void;
}) {
    const api = useApi();

    const navigate = useNavigate();
    const docType = () => props.liveDoc.doc.type;

    const handleDocCreated = (docType: DocumentType, refId: string) => {
        if (props.onDocCreated) {
            props.onDocCreated(docType, refId);
        } else {
            navigate(`/${docType}/${refId}`);
        }
    };

    const onNewDiagram = async () => {
        let modelRefId: string | undefined;
        switch (props.liveDoc.doc.type) {
            case "diagram":
                modelRefId = props.liveDoc.doc.diagramIn._id;
                invariant(modelRefId, "To create diagram, parent model should have a ref ID");
                break;
            case "model":
                modelRefId = props.docRef.refId;
                break;
            default:
                throw `Can't create diagram for ${props.liveDoc.doc.type}`;
        }

        const newRef = await createDiagram(api, api.makeUnversionedRef(modelRefId));
        handleDocCreated("diagram", newRef);
    };

    const onNewAnalysis = async () => {
        const docRefId = props.docRef.refId;
        const docType = props.liveDoc.doc.type;
        invariant(docType !== "analysis", "Analysis cannot be created on other analysis");

        const newRef = await createAnalysis(api, docType, api.makeUnversionedRef(docRefId));
        handleDocCreated("analysis", newRef);
    };

    const theories = useContext(TheoryLibraryContext);
    invariant(theories, "Library of theories should be provided as context");

    const [theory] = createResource(
        () => (props.liveDoc.doc.type === "model" ? props.liveDoc.doc.theory : undefined),
        async (theoryId) => {
            return await theories.get(theoryId);
        },
    );

    const showSeparator = createMemo(() => {
        return (
            theory()?.supportsInstances ||
            docType() === "diagram" ||
            props.liveDoc.doc.type !== "analysis"
        );
    });
    const canDelete = () => props.docRef.permissions.user === "Own" && !props.docRef.isDeleted;

    const canRestore = () => props.docRef.permissions.user === "Own" && props.docRef.isDeleted;
    return (
        <Popover
            placement="bottom-end"
            floatingOptions={{
                offset: 4,
                flip: true,
                shift: true,
            }}
        >
            <Popover.Trigger as={IconButton}>
                <Ellipsis size={18} />
            </Popover.Trigger>
            <Popover.Portal>
                <Popover.Content class="menu popup">
                    <Switch>
                        <Match when={theory()?.supportsInstances}>
                            <MenuItem onSelect={() => onNewDiagram()}>
                                <DocumentTypeIcon documentType="diagram" />
                                <MenuItemLabel>{"New diagram in this model"}</MenuItemLabel>
                            </MenuItem>
                        </Match>
                        <Match when={docType() === "diagram"}>
                            <MenuItem onSelect={() => onNewDiagram()}>
                                <DocumentTypeIcon documentType="diagram" />
                                <MenuItemLabel>{"New diagram"}</MenuItemLabel>
                            </MenuItem>
                        </Match>
                    </Switch>
                    <Show when={props.liveDoc.doc.type !== "analysis"}>
                        <MenuItem onSelect={() => onNewAnalysis()}>
                            <DocumentTypeIcon documentType="analysis" />
                            <MenuItemLabel>{`New analysis of this ${docType()}`}</MenuItemLabel>
                        </MenuItem>
                    </Show>
                    <Show when={showSeparator()}>
                        <MenuSeparator />
                    </Show>
                    <DuplicateMenuItem doc={props.liveDoc.doc} />
                    <ExportJSONMenuItem doc={props.liveDoc.doc} />
                    <CopyJSONMenuItem doc={props.liveDoc.doc} />
                    <MenuSeparator />
                    <Switch>
                        <Match when={canRestore()}>
                            <RestoreMenuItem
                                refId={props.docRef.refId}
                                typeName={props.liveDoc.doc.type}
                                onRestored={props.onDocDeleted}
                            />
                        </Match>
                        <Match when={true}>
                            <DeleteMenuItem
                                refId={props.docRef.refId}
                                name={props.liveDoc.doc.name}
                                typeName={props.liveDoc.doc.type}
                                canDelete={canDelete()}
                                onDeleted={props.onDocDeleted}
                            />
                        </Match>
                    </Switch>
                </Popover.Content>
            </Popover.Portal>
        </Popover>
    );
}<|MERGE_RESOLUTION|>--- conflicted
+++ resolved
@@ -6,12 +6,7 @@
 
 import { DocumentTypeIcon, IconButton } from "catcolab-ui-components";
 import { createAnalysis } from "../analysis";
-<<<<<<< HEAD
-import { type DocRef, type LiveDoc, useApi } from "../api";
-=======
-import { type DocRef, DocumentType, type LiveDoc, useApi } from "../api";
-import { DocumentTypeIcon } from "../components/document_type_icon";
->>>>>>> 9b08b52f
+import { type DocRef, type DocumentType, type LiveDoc, useApi } from "../api";
 import { createDiagram } from "../diagram";
 import {
     CopyJSONMenuItem,
