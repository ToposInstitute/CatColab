--- conflicted
+++ resolved
@@ -1,17 +1,9 @@
 import { useNavigate } from "@solidjs/router";
-<<<<<<< HEAD
-import type { Link } from "catlog-wasm";
-import { For, Show, createMemo, createResource } from "solid-js";
-import invariant from "tiny-invariant";
-
-import { type Api, type LiveDocWithRef, useApi } from "../api";
-=======
 import { createMemo, createResource, For, Show } from "solid-js";
 import invariant from "tiny-invariant";
 
 import type { Link } from "catlog-wasm";
-import { type Api, type LiveDoc, useApi } from "../api";
->>>>>>> 43bb0f58
+import { type Api, type LiveDocWithRef, useApi } from "../api";
 import { DocumentTypeIcon } from "../components/document_type_icon";
 import { DocumentMenu } from "./document_menu";
 import { AppMenu, ImportMenuItem, NewModelItem } from "./menubar";
