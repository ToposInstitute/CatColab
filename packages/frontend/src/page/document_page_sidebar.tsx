--- conflicted
+++ resolved
@@ -14,31 +14,16 @@
     refetchSecondaryDoc: () => void;
 }) {
     return (
-<<<<<<< HEAD
-        <RelatedDocuments
-            primaryLiveDoc={props.primaryLiveDoc}
-            secondaryLiveDoc={props.secondaryLiveDoc}
-            refetchPrimaryDocument={props.refetchPrimaryDocument}
-            refetchSecondaryDocument={props.refetchSecondaryDocument}
-        />
-=======
-        <>
-            <AppMenu>
-                <NewModelItem />
-                <ImportMenuItem />
-            </AppMenu>
-            <Show when={props.primaryDoc}>
-                {(primaryDoc) => (
-                    <RelatedDocuments
-                        primaryDoc={primaryDoc()}
-                        secondaryDoc={props.secondaryDoc}
-                        refetchPrimaryDoc={props.refetchPrimaryDoc}
-                        refetchSecondaryDoc={props.refetchSecondaryDoc}
-                    />
-                )}
-            </Show>
-        </>
->>>>>>> 8efc3d1b
+        <Show when={props.primaryDoc}>
+            {(primaryDoc) => (
+                <RelatedDocuments
+                    primaryDoc={primaryDoc()}
+                    secondaryDoc={props.secondaryDoc}
+                    refetchPrimaryDoc={props.refetchPrimaryDoc}
+                    refetchSecondaryDoc={props.refetchSecondaryDoc}
+                />
+            )}
+        </Show>
     );
 }
 
