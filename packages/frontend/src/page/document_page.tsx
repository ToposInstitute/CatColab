--- conflicted
+++ resolved
@@ -15,22 +15,12 @@
 } from "solid-js";
 import invariant from "tiny-invariant";
 
-<<<<<<< HEAD
-import { Button, IconButton } from "catcolab-ui-components";
-import { InlineInput, ResizableHandle } from "catcolab-ui-components";
-import { type LiveAnalysisDoc, getLiveAnalysis } from "../analysis";
+import { Button, IconButton, InlineInput, ResizableHandle } from "catcolab-ui-components";
+import { getLiveAnalysis, type LiveAnalysisDoc } from "../analysis";
 import { AnalysisNotebookEditor } from "../analysis/analysis_editor";
 import { AnalysisInfo } from "../analysis/analysis_info";
 import { type Api, type DocRef, type DocumentType, useApi } from "../api";
-import { type LiveDiagramDoc, getLiveDiagram } from "../diagram";
-=======
-import { Button, IconButton, InlineInput, ResizableHandle } from "catcolab-ui-components";
-import { getLiveAnalysis, type LiveAnalysisDocument } from "../analysis";
-import { AnalysisNotebookEditor } from "../analysis/analysis_editor";
-import { AnalysisInfo } from "../analysis/analysis_info";
-import { type Api, type DocumentType, useApi } from "../api";
-import { getLiveDiagram, type LiveDiagramDocument } from "../diagram";
->>>>>>> 43bb0f58
+import { getLiveDiagram, type LiveDiagramDoc } from "../diagram";
 import { DiagramNotebookEditor } from "../diagram/diagram_editor";
 import { DiagramInfo } from "../diagram/diagram_info";
 import { type LiveModelDoc, type ModelLibrary, ModelLibraryContext } from "../model";
