import { getReorderDestinationIndex } from "@atlaskit/pragmatic-drag-and-drop-hitbox/util/get-reorder-destination-index";
import { combine } from "@atlaskit/pragmatic-drag-and-drop/combine";
import {
    dropTargetForElements,
    monitorForElements,
} from "@atlaskit/pragmatic-drag-and-drop/element/adapter";
import type { DragLocationHistory } from "@atlaskit/pragmatic-drag-and-drop/types";
import type { DocHandle, Prop } from "@automerge/automerge-repo";
import { type KbdKey, createShortcut } from "@solid-primitives/keyboard";
import ListPlus from "lucide-solid/icons/list-plus";
import {
    type Component,
    For,
    Match,
    Show,
    Switch,
    createEffect,
    createSignal,
    onCleanup,
} from "solid-js";
import invariant from "tiny-invariant";

import type { Cell, Notebook } from "catlog-wasm";
import { type Completion, IconButton } from "../components";
import {
    type CellActions,
    type FormalCellEditorProps,
    NotebookCell,
    RichTextCellEditor,
    StemCellEditor,
    isCellDragData,
} from "./notebook_cell";
<<<<<<< HEAD
import { type FormalCell, newFormalCell, newRichTextCell, newStemCell } from "./types";
=======
import { type FormalCell, NotebookUtils, newRichTextCell, newStemCell } from "./types";
>>>>>>> ca8812a5

import "./notebook_editor.css";

/** Constructor for a cell in a notebook.

A notebook knows how to edit cells, but without cell constructors, it wouldn't
know how to create them!
 */
export type CellConstructor<T> = {
    /** Name of cell constructor, usually naming the cell type. */
    name: string;

    /** Tooltip-length description of cell constructor. */
    description?: string;

    /** Keyboard shortcut to invoke the constructor. */
    shortcut?: KbdKey[];

    /** Called to construct a new cell. */
    construct: () => Cell<T>;
};

/** Notebook editor based on Automerge.

A notebook has two types of cells:

1. Rich text cells, with state managed by Automerge and ProseMirror
   independently of Solid's own state management
2. Formal content cells, with state inside a Solid Store connected to Automerge

Rich text cells are the same in all notebooks, whereas formal cells are handled
by custom components supplied to the notebook.
 */
export function NotebookEditor<T>(props: {
    handle: DocHandle<unknown>;
    path: Prop[];
    notebook: Notebook<T>;
    changeNotebook: (f: (nb: Notebook<T>) => void) => void;

    formalCellEditor: Component<FormalCellEditorProps<T>>;
    cellConstructors?: CellConstructor<T>[];
    cellLabel?: (content: T) => string | undefined;

    /** Called to duplicate an existing cell.

    If omitted, a deep copy is performed.
     */
    duplicateCell?: (content: T) => T;

    // FIXME: Remove this option once we fix focus management.
    noShortcuts?: boolean;
}) {
    let notebookRef!: HTMLDivElement;
<<<<<<< HEAD

    const [activeCell, setActiveCell] = createSignal(props.notebook.cells.length > 0 ? 0 : -1);
    const [currentDropTarget, setCurrentDropTarget] = createSignal<string | null>(null);
    const [tether, setTether] = createSignal<DragLocationHistory | null>(null);

=======

    const [activeCell, setActiveCell] = createSignal<number | null>(null);
    const [currentDropTarget, setCurrentDropTarget] = createSignal<string | null>(null);
    const [tether, setTether] = createSignal<DragLocationHistory | null>(null);

>>>>>>> ca8812a5
    // Set up commands and their keyboard shortcuts.
    const addAfterActiveCell = (cell: Cell<T>) => {
        const [i, n] = [activeCell(), props.notebook.cellOrder.length];
        const cellIndex = i != null ? Math.min(i + 1, n) : n;
        props.changeNotebook((nb) => {
            NotebookUtils.insertCellAtIndex(nb, cell, cellIndex);
        });
        setActiveCell(cellIndex);
    };

    const addOrReplaceActiveCell = (cell: Cell<T>) => {
        const cellIndex = activeCell() ?? -1;
        const existingCell =
            cellIndex >= 0 ? NotebookUtils.tryGetCellByIndex(props.notebook, cellIndex) : null;
        if (existingCell?.tag === "stem") {
            replaceCellWith(cellIndex, cell);
        } else {
            addAfterActiveCell(cell);
        }
    };

    const appendCell = (cell: Cell<T>) => {
        props.changeNotebook((nb) => {
            NotebookUtils.appendCell(nb, cell);
        });
        setActiveCell(NotebookUtils.numCells(props.notebook) - 1);
    };

    const insertCommands = (): Completion[] =>
        cellConstructors().map((cc) => {
            const { name, description, shortcut } = cc;
            return {
                name,
                description,
                shortcut,
                onComplete: () => addOrReplaceActiveCell(cc.construct()),
            };
        });

    const replaceCellWith = (i: number, cell: Cell<T>) => {
        props.changeNotebook((nb) => {
            const oldId = nb.cellOrder[i];

            nb.cellOrder[i] = cell.id;
            nb.cellContents[cell.id] = cell;

            if (oldId) {
                delete nb.cellContents[oldId];
            }
        });
    };

    const cellConstructors = (): CellConstructor<T>[] => [
        {
            name: "Text",
            description: "Start writing text",
            shortcut: [cellShortcutModifier, "T"],
            construct: () => newRichTextCell(),
        },
        ...(props.cellConstructors ?? []),
    ];

    const replaceCommands = (i: number): Completion[] =>
        cellConstructors().map((cc) => {
            const { name, description, shortcut } = cc;
            return {
                name,
                description,
                shortcut,
                onComplete: () => replaceCellWith(i, cc.construct()),
            };
        });

    createEffect(() => {
        if (props.noShortcuts) {
            return;
        }
        for (const command of insertCommands()) {
            if (command.shortcut) {
                createShortcut(command.shortcut, () => command.onComplete?.());
            }
        }
        createShortcut(["Shift", "Enter"], () => addAfterActiveCell(newStemCell()));
    });

    // Set up drag and drop of notebook cells. Rather than have each cell's
    // `onDragEnter` and `onDragLeave` callbacks compete (causing jittering),
    // each cell reports whether it is the valid drop target to the notebook
    // state. The `onDragLeave` callback is reserved solely for the notebook; if
    // a cell is not a valid target but the notebook is, the drop target will
    // store the last valid cell in the `tether` signal which be used as a
    // default in the case where the dragging goes above the cell list.
    createEffect(() => {
        const cleanup = combine(
            monitorForElements({
                canMonitor({ source }) {
                    return (
                        isCellDragData(source.data) &&
<<<<<<< HEAD
                        props.notebook.cells.some((cell) => cell.id === source.data.cellId)
=======
                        props.notebook.cellOrder.some((cellId) => cellId === source.data.cellId)
>>>>>>> ca8812a5
                    );
                },
                onDrop({ location, source }) {
                    const target =
                        location.current.dropTargets[0] ?? tether()?.previous?.dropTargets[0];
                    if (!(target && isCellDragData(source.data) && isCellDragData(target.data))) {
                        setTether(null);
                        setCurrentDropTarget(null);
                        return;
                    }
                    const [sourceId, targetId] = [source.data.cellId, target.data.cellId];
                    const nb = props.notebook;
<<<<<<< HEAD
                    const sourceIndex = nb.cells.findIndex((cell) => cell.id === sourceId);
                    const targetIndex = nb.cells.findIndex((cell) => cell.id === targetId);
=======
                    const sourceIndex = nb.cellOrder.findIndex((cellId) => cellId === sourceId);
                    const targetIndex = nb.cellOrder.findIndex((cellId) => cellId === targetId);
>>>>>>> ca8812a5
                    if (sourceIndex < 0 || targetIndex < 0) {
                        return;
                    }
                    const finalIndex = getReorderDestinationIndex({
                        startIndex: sourceIndex,
                        indexOfTarget: targetIndex,
                        closestEdgeOfTarget: sourceIndex < targetIndex ? "bottom" : "top",
                        axis: "vertical",
                    });
                    props.changeNotebook((nb) => {
<<<<<<< HEAD
                        const [cell] = nb.cells.splice(sourceIndex, 1);
                        nb.cells.splice(finalIndex, 0, deepCopyJSON(cell));
=======
                        NotebookUtils.moveCellByIndex(nb, sourceIndex, finalIndex);
>>>>>>> ca8812a5
                    });
                    setTether(null);
                    setCurrentDropTarget(null);
                },
            }),
            dropTargetForElements({
                element: notebookRef,
                canDrop({ source }) {
                    return isCellDragData(source.data);
                },
                onDragLeave({ location }) {
                    setTether(location);
                },
            }),
        );
        onCleanup(cleanup);
    });

    return (
        <div class="notebook" ref={notebookRef}>
<<<<<<< HEAD
            <Show when={props.notebook.cells.length === 0}>
=======
            <Show when={props.notebook.cellOrder.length === 0}>
>>>>>>> ca8812a5
                <div class="notebook-empty placeholder">
                    <IconButton onClick={() => appendCell(newStemCell())}>
                        <ListPlus />
                    </IconButton>
                    <span>Click button or press Shift-Enter to create a cell</span>
                </div>
            </Show>
            <ul class="notebook-cells">
                <For each={props.notebook.cellOrder}>
                    {(cellId, i) => {
                        const isActive = () => activeCell() === i();

                        const cellActions: CellActions = {
                            activateAbove() {
                                if (i() > 0) {
                                    setActiveCell(i() - 1);
                                }
                            },
                            activateBelow() {
                                if (i() < NotebookUtils.numCells(props.notebook) - 1) {
                                    setActiveCell(i() + 1);
                                }
                            },
                            createAbove() {
                                const index = i();
                                props.changeNotebook((nb) => {
                                    NotebookUtils.newStemCellAtIndex(nb, index);
                                });
                                setActiveCell(index);
                            },
                            createBelow() {
                                const index = i() + 1;
                                props.changeNotebook((nb) => {
                                    NotebookUtils.newStemCellAtIndex(nb, index);
                                });
                                setActiveCell(index);
                            },
                            deleteBackward() {
                                const index = i();
                                props.changeNotebook((nb) => {
                                    NotebookUtils.deleteCellAtIndex(nb, index);
                                });
                                setActiveCell(index - 1);
                            },
                            deleteForward() {
                                const index = i();
                                props.changeNotebook((nb) => {
                                    NotebookUtils.deleteCellAtIndex(nb, index);
                                });
                                setActiveCell(index);
                            },
                            moveUp() {
                                props.changeNotebook((nb) => {
                                    NotebookUtils.moveCellUp(nb, i());
                                });
                            },
                            moveDown() {
                                props.changeNotebook((nb) => {
                                    NotebookUtils.moveCellDown(nb, i());
                                });
                            },
                            hasFocused() {
                                setActiveCell(i());
                            },
                        };

                        const cell = props.notebook.cellContents[cellId];
                        invariant(cell, `Failed to find contents for cell '${cellId}'`);

                        if (cell.tag !== "rich-text") {
                            cellActions.duplicate = () => {
                                const index = i();
                                props.changeNotebook((nb) => {
                                    NotebookUtils.duplicateCellAtIndex(
                                        nb,
                                        index,
                                        props.duplicateCell,
                                    );
                                });
                                setActiveCell(index + 1);
                            };
                        }

                        return (
                            <li>
                                <NotebookCell
                                    cellId={cell.id}
                                    index={i()}
                                    actions={cellActions}
                                    tag={
                                        cell.tag === "formal"
                                            ? props.cellLabel?.(cell.content)
                                            : undefined
                                    }
                                    currentDropTarget={currentDropTarget()}
                                    setCurrentDropTarget={setCurrentDropTarget}
                                >
                                    <Switch>
                                        <Match when={cell.tag === "rich-text"}>
                                            <RichTextCellEditor
                                                cellId={cell.id}
                                                handle={props.handle}
                                                path={[...props.path, "cellContents", cell.id]}
                                                isActive={isActive()}
                                                actions={cellActions}
                                            />
                                        </Match>
                                        <Match when={cell.tag === "formal"}>
                                            <props.formalCellEditor
                                                content={(cell as FormalCell<T>).content}
                                                changeContent={(f) =>
                                                    props.changeNotebook((nb) =>
                                                        NotebookUtils.mutateCellContentById(
                                                            nb,
                                                            cell.id,
                                                            f,
                                                        ),
                                                    )
                                                }
                                                isActive={isActive()}
                                                actions={cellActions}
                                            />
                                        </Match>
                                        <Match when={cell.tag === "stem"}>
                                            <StemCellEditor
                                                completions={replaceCommands(i())}
                                                isActive={isActive()}
                                                actions={cellActions}
                                            />
                                        </Match>
                                    </Switch>
                                </NotebookCell>
                            </li>
                        );
                    }}
                </For>
            </ul>
            <Show
                when={props.notebook.cellOrder.some(
                    (cellId) => props.notebook.cellContents[cellId]?.tag !== "stem",
                )}
            >
                <div class="placeholder">
                    <IconButton
                        onClick={() => appendCell(newStemCell())}
                        tooltip="Create a new cell"
                    >
                        <ListPlus />
                    </IconButton>
                </div>
            </Show>
        </div>
    );
}

/** Modifier key to use in keyboard shortcuts for cell constructors.

The choice is platform-specific: On Mac, the Alt/Option key remaps keys, so we
use Control, whereas on other platforms Control tends to be already bound in
other shortcuts, so we Alt.
 */
export const cellShortcutModifier: KbdKey = navigator.userAgent.includes("Mac") ? "Control" : "Alt";<|MERGE_RESOLUTION|>--- conflicted
+++ resolved
@@ -30,11 +30,7 @@
     StemCellEditor,
     isCellDragData,
 } from "./notebook_cell";
-<<<<<<< HEAD
-import { type FormalCell, newFormalCell, newRichTextCell, newStemCell } from "./types";
-=======
 import { type FormalCell, NotebookUtils, newRichTextCell, newStemCell } from "./types";
->>>>>>> ca8812a5
 
 import "./notebook_editor.css";
 
@@ -88,19 +84,11 @@
     noShortcuts?: boolean;
 }) {
     let notebookRef!: HTMLDivElement;
-<<<<<<< HEAD
-
-    const [activeCell, setActiveCell] = createSignal(props.notebook.cells.length > 0 ? 0 : -1);
-    const [currentDropTarget, setCurrentDropTarget] = createSignal<string | null>(null);
-    const [tether, setTether] = createSignal<DragLocationHistory | null>(null);
-
-=======
 
     const [activeCell, setActiveCell] = createSignal<number | null>(null);
     const [currentDropTarget, setCurrentDropTarget] = createSignal<string | null>(null);
     const [tether, setTether] = createSignal<DragLocationHistory | null>(null);
 
->>>>>>> ca8812a5
     // Set up commands and their keyboard shortcuts.
     const addAfterActiveCell = (cell: Cell<T>) => {
         const [i, n] = [activeCell(), props.notebook.cellOrder.length];
@@ -199,11 +187,7 @@
                 canMonitor({ source }) {
                     return (
                         isCellDragData(source.data) &&
-<<<<<<< HEAD
-                        props.notebook.cells.some((cell) => cell.id === source.data.cellId)
-=======
                         props.notebook.cellOrder.some((cellId) => cellId === source.data.cellId)
->>>>>>> ca8812a5
                     );
                 },
                 onDrop({ location, source }) {
@@ -216,13 +200,8 @@
                     }
                     const [sourceId, targetId] = [source.data.cellId, target.data.cellId];
                     const nb = props.notebook;
-<<<<<<< HEAD
-                    const sourceIndex = nb.cells.findIndex((cell) => cell.id === sourceId);
-                    const targetIndex = nb.cells.findIndex((cell) => cell.id === targetId);
-=======
                     const sourceIndex = nb.cellOrder.findIndex((cellId) => cellId === sourceId);
                     const targetIndex = nb.cellOrder.findIndex((cellId) => cellId === targetId);
->>>>>>> ca8812a5
                     if (sourceIndex < 0 || targetIndex < 0) {
                         return;
                     }
@@ -233,12 +212,7 @@
                         axis: "vertical",
                     });
                     props.changeNotebook((nb) => {
-<<<<<<< HEAD
-                        const [cell] = nb.cells.splice(sourceIndex, 1);
-                        nb.cells.splice(finalIndex, 0, deepCopyJSON(cell));
-=======
                         NotebookUtils.moveCellByIndex(nb, sourceIndex, finalIndex);
->>>>>>> ca8812a5
                     });
                     setTether(null);
                     setCurrentDropTarget(null);
@@ -259,11 +233,7 @@
 
     return (
         <div class="notebook" ref={notebookRef}>
-<<<<<<< HEAD
-            <Show when={props.notebook.cells.length === 0}>
-=======
             <Show when={props.notebook.cellOrder.length === 0}>
->>>>>>> ca8812a5
                 <div class="notebook-empty placeholder">
                     <IconButton onClick={() => appendCell(newStemCell())}>
                         <ListPlus />
