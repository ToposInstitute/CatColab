import { attachClosestEdge } from "@atlaskit/pragmatic-drag-and-drop-hitbox/closest-edge";
import { combine } from "@atlaskit/pragmatic-drag-and-drop/combine";
import {
    draggable,
    dropTargetForElements,
} from "@atlaskit/pragmatic-drag-and-drop/element/adapter";
import type { DocHandle, Prop } from "@automerge/automerge-repo";
import Popover from "@corvu/popover";
import type { EditorView } from "prosemirror-view";
import { type JSX, Show, createEffect, createSignal, onCleanup } from "solid-js";

import type { Uuid } from "catlog-wasm";
import {
    type Completion,
    Completions,
    IconButton,
    InlineInput,
    RichTextEditor,
} from "../components";

import ArrowDown from "lucide-solid/icons/arrow-down";
import ArrowUp from "lucide-solid/icons/arrow-up";
import Copy from "lucide-solid/icons/copy";
import GripVertical from "lucide-solid/icons/grip-vertical";
import Plus from "lucide-solid/icons/plus";
import Trash2 from "lucide-solid/icons/trash-2";

import "./notebook_cell.css";

/** Props available to all notebook cell editors. */
export type CellEditorProps = {
    /** Is the cell requested to be active?

    When this prop changes to `true`, the cell is authorizeed to grab the focus.
     */
    isActive: boolean;

    /** Actions invokable within the cell. */
    actions: CellActions;
};

/** Actions invokable *within* a cell but affecting the overall notebook state.

Using these functions, a cell can request to perform an action on the notebook
such as deleting or moving itself.
*/
export type CellActions = {
    /** Activate the cell above this one. */
    activateAbove: () => void;

    /** Activate the cell below this one. */
    activateBelow: () => void;

    /** Create a new stem cell above this one. */
    createAbove: () => void;

    /** Create a new stem cell below this one. */
    createBelow: () => void;

    /** Delete this cell in the backward/upward direction. */
    deleteBackward: () => void;

    /** Delete this cell in the forward/downward direction. */
    deleteForward: () => void;

    /** Duplicate this cell, adding the new cell below this one. */
<<<<<<< HEAD
    duplicate: () => void;
=======
    duplicate?: () => void;
>>>>>>> ca8812a5

    /** Move this cell up, if possible. */
    moveUp: () => void;

    /** Move this cell down, if possible. */
    moveDown: () => void;

    /** The cell has received focus. */
    hasFocused: () => void;
};

const cellDragDataKey = Symbol("notebook-cell");

/** Drag-and-drop data for a notebook cell.
 */
export type CellDragData = {
    [cellDragDataKey]: true;

    /** ID of the cell being dragged. */
    cellId: Uuid;
};

/** Create drag-and-drop data for a notebook cell. */
const createCellDragData = (cellId: Uuid, index: number) => ({
    [cellDragDataKey]: true,
    cellId,
    index,
});

/** Check whether the drag data is of notebook cell type. */
export function isCellDragData(data: Record<string | symbol, unknown>): data is CellDragData {
    return Boolean(data[cellDragDataKey]);
}

type ClosestEdge = "top" | "bottom" | null;

/** An individual cell in a notebook.

This component contains UI elements common to any cell. The actual content of
the cell is rendered by its children.
 */
export function NotebookCell(props: {
    cellId: Uuid;
    index: number;
    actions: CellActions;
    children: JSX.Element;
    tag?: string;
    currentDropTarget: string | null;
    setCurrentDropTarget: (cellId: string | null) => void;
}) {
    let rootRef!: HTMLDivElement;
    let handleRef!: HTMLButtonElement;

    const [isGutterVisible, setGutterVisible] = createSignal(false);
    const showGutter = () => setGutterVisible(true);
    const hideGutter = () => setGutterVisible(false);
    const visibility = (isVisible: boolean) => (isVisible ? "visible" : "hidden");

    const [isMenuOpen, setMenuOpen] = createSignal(false);
    const openMenu = () => setMenuOpen(true);
    const closeMenu = () => setMenuOpen(false);

    const completions = (): Completion[] => [
        {
            name: "Delete",
            icon: <Trash2 size={16} />,
            onComplete: props.actions.deleteForward,
        },
        ...(props.actions.duplicate
            ? [
                  {
                      name: "Duplicate",
                      icon: <Copy size={16} />,
                      onComplete: props.actions.duplicate,
                  },
              ]
            : []),
        {
            name: "Move Up",
            icon: <ArrowUp size={16} />,
            onComplete: props.actions.moveUp,
        },
        {
            name: "Move Down",
            icon: <ArrowDown size={16} />,
            onComplete: props.actions.moveDown,
        },
    ];

    const [closestEdge, setClosestEdge] = createSignal<ClosestEdge>(null);
    const [dropTarget, setDropTarget] = createSignal(false);

    const isActiveDropTarget = () => props.currentDropTarget === props.cellId;
    createEffect(() => {
        if (!isActiveDropTarget()) {
            setClosestEdge(null);
            setDropTarget(false);
        }
    });

    createEffect(() => {
        const cleanup = combine(
            draggable({
                element: handleRef,
                getInitialData: () => createCellDragData(props.cellId, props.index),
            }),
            dropTargetForElements({
                element: rootRef,
                canDrop({ source }) {
                    // TODO: Reject if cell belongs to a different notebook.
                    if (source.data.cellId === props.cellId) {
                        return false;
                    }
                    return isCellDragData(source.data);
                },
                getData({ input }) {
                    const data = createCellDragData(props.cellId, props.index);
                    return attachClosestEdge(data, {
                        element: rootRef,
                        input,
                        allowedEdges: ["top", "bottom"],
                    });
                },
                onDragEnter(args) {
                    const sourceIndex = args.source.data.index as number;
                    const targetIndex = args.self.data.index as number;
                    if (sourceIndex === targetIndex) {
                        setClosestEdge(null);
                        setDropTarget(false);
                    } else {
                        props.setCurrentDropTarget(props.cellId);
                        const edge = sourceIndex < targetIndex ? "bottom" : "top";
                        setClosestEdge(edge);
                        setDropTarget(true);
                    }
                },
                onDrop() {
                    setDropTarget(false);
                    setClosestEdge(null);
                },
            }),
        );
        onCleanup(cleanup);
    });

    return (
        <div class="cell" onMouseEnter={showGutter} onMouseLeave={hideGutter} ref={rootRef}>
            <div class="cell-gutter">
                <IconButton
                    onClick={props.actions.createBelow}
                    style={{ visibility: visibility(isGutterVisible()) }}
                    tooltip="Create a new cell below this one"
                >
                    <Plus />
                </IconButton>
                <Popover
                    open={isMenuOpen()}
                    onOpenChange={setMenuOpen}
                    placement="left"
                    floatingOptions={{
                        flip: true,
                    }}
                >
                    <Popover.Anchor as="span">
                        <IconButton
                            onClick={openMenu}
                            style={{ visibility: visibility(isGutterVisible() || isMenuOpen()) }}
                            tooltip="Drag to move cell or click to open menu"
                            ref={handleRef}
                        >
                            <GripVertical />
                        </IconButton>
                    </Popover.Anchor>
                    <Popover.Portal>
                        <Popover.Content class="popup">
                            <Completions completions={completions()} onComplete={closeMenu} />
                        </Popover.Content>
                    </Popover.Portal>
                </Popover>
            </div>
            <div class="cell-content">
                <Show when={dropTarget() && closestEdge() === "top"}>
                    <div class="drop-indicator-with-dots" />
                </Show>
                {props.children}
                <Show when={dropTarget() && closestEdge() === "bottom"}>
                    <div class="drop-indicator-with-dots" />
                </Show>
            </div>
            <Show when={props.tag}>
                <div class="cell-tag">{props.tag}</div>
            </Show>
        </div>
    );
}

/** Editor for rich text cells, a simple wrapper around `RichTextEditor`.
 */
export function RichTextCellEditor(
    props: CellEditorProps & {
        cellId: Uuid;
        handle: DocHandle<unknown>;
        path: Prop[];
    },
) {
    const [editorView, setEditorView] = createSignal<EditorView>();

    createEffect(() => {
        const view = editorView();
        if (props.isActive && view) {
            view.focus();
        }
    });

    return (
        <RichTextEditor
            ref={(view) => setEditorView(view)}
            id={props.cellId}
            handle={props.handle}
            path={[...props.path, "content"]}
            placeholder="…"
            deleteBackward={props.actions.deleteBackward}
            deleteForward={props.actions.deleteForward}
            exitUp={props.actions.activateAbove}
            exitDown={props.actions.activateBelow}
            onFocus={props.actions.hasFocused}
        />
    );
}

/** Editor for stem cells; cells that have not been differentiated yet.
 */
export function StemCellEditor(
    props: CellEditorProps & {
        completions: Completion[];
    },
) {
    const [text, setText] = createSignal("");

    return (
        <InlineInput
            text={text()}
            setText={setText}
            placeholder="Select cell type"
            completions={props.completions}
            showCompletionsOnFocus={true}
            isActive={props.isActive}
            deleteBackward={props.actions.deleteBackward}
            deleteForward={props.actions.deleteForward}
            exitUp={props.actions.activateAbove}
            exitDown={props.actions.activateBelow}
            hasFocused={props.actions.hasFocused}
        />
    );
}

/** Interface for editors of cells with formal content.
 */
export type FormalCellEditorProps<T> = CellEditorProps & {
    content: T;
    changeContent: (f: (content: T) => void) => void;
};<|MERGE_RESOLUTION|>--- conflicted
+++ resolved
@@ -64,11 +64,7 @@
     deleteForward: () => void;
 
     /** Duplicate this cell, adding the new cell below this one. */
-<<<<<<< HEAD
-    duplicate: () => void;
-=======
     duplicate?: () => void;
->>>>>>> ca8812a5
 
     /** Move this cell up, if possible. */
     moveUp: () => void;
