import {
    type ChangeFn,
    type DocHandle,
    type DocHandleChangePayload,
    type DocumentId,
    Repo,
} from "@automerge/automerge-repo";
import jsonpatch from "fast-json-patch";
import { type Accessor, createEffect, createSignal } from "solid-js";
import { createStore, reconcile } from "solid-js/store";
import invariant from "tiny-invariant";
import * as uuid from "uuid";

import type { Permissions } from "catcolab-api";
import type { Document } from "catlog-wasm";
<<<<<<< HEAD
=======
import * as catlogWasm from "catlog-wasm";
>>>>>>> ca8812a5
import { PermissionsError } from "../util/errors";
import type { Api } from "./types";

/** An Automerge repo with no networking, used for read-only documents. */
const localRepo = new Repo();

/** Live document retrieved from the backend.

A live document can be used in reactive contexts and is connected to an
Automerge document handle.
 */
export type LiveDoc<Doc extends Document> = {
    /** The document data, suitable for use in reactive contexts.

    This data should never be mutated directly. Instead, call `changeDoc` or, if
    necessary, interact with the Automerge document handle.
     */
    doc: Doc;

    /** Call this function to make changes to the document. */
    changeDoc: (f: ChangeFn<Doc>) => void;

    /** The Automerge document handle for the document. */
    docHandle: DocHandle<Doc>;

    /** Permissions for the document retrieved from the backend. */
    permissions: Permissions;
};

/** Retrieve a live document from the backend.

When the user has write permissions, changes to the document will be propagated
by Automerge to the backend and to other clients. When the user has only read
permissions, the Automerge doc handle will be "fake", existing only locally in
the client. And if the user doesn't even have read permissions, this function
will yield an unauthorized error!

TODO: Roundtrip the loaded document throught notebook-types to validate it
and upgrade it to the latest version.
 */
export async function getLiveDoc<Doc extends Document>(
    api: Api,
    refId: string,
    docType?: string,
): Promise<LiveDoc<Doc>> {
    invariant(uuid.validate(refId), () => `Invalid document ref ${refId}`);
    const { rpc, repo } = api;

    const result = await rpc.get_doc.query(refId);
    if (result.tag !== "Ok") {
        if (result.code === 403) {
            throw new PermissionsError(result.message);
        } else {
            throw new Error(`Failed to retrieve document: ${result.message}`);
        }
    }
    const refDoc = result.content;

    let docHandle: DocHandle<Doc>;
    if (refDoc.tag === "Live") {
        const docId = refDoc.docId as DocumentId;
        docHandle = (await repo.find(docId)) as DocHandle<Doc>;
    } else {
        const init = refDoc.content as unknown as Doc;
        docHandle = localRepo.create(init);
    }

    // XXX: copied from automerge-doc-server/src/server.ts:
    const docBefore = docHandle.doc();
    const docAfter = catlogWasm.migrateDocument(docBefore);
    if ((docBefore as Doc).version !== docAfter.version) {
        const patches = jsonpatch.compare(docBefore as Doc, docAfter);
        docHandle.change((doc: unknown) => {
            jsonpatch.applyPatch(doc, patches);
        });
    }

    const doc = makeDocHandleReactive(docHandle);
    if (docType !== undefined) {
        invariant(
            doc.type === docType,
            () => `Expected document of type ${docType}, got ${doc.type}`,
        );
    }

    const changeDoc = (f: ChangeFn<Doc>) => docHandle.change(f);

    const permissions = refDoc.permissions;
    return { doc, changeDoc, docHandle, permissions };
}

/** Create a Solid Store that tracks an Automerge document.
 */
export function makeDocHandleReactive<T extends object>(handle: DocHandle<T>): T {
    const init = handle.doc();

    const [store, setStore] = createStore<T>(init as T);

    const onChange = (payload: DocHandleChangePayload<T>) => {
        // Use [`reconcile`](https://www.solidjs.com/tutorial/stores_immutable)
        // function to diff the data and thus avoid re-rendering the whole DOM.
        setStore(reconcile(payload.doc));
    };

    handle.on("change", onChange);

    return store;
}

/** Create a boolean signal for whether an Automerge document handle is ready.
 */
export function useDocHandleReady(getHandle: () => DocHandle<unknown>): Accessor<boolean> {
    const [isReady, setIsReady] = createSignal<boolean>(false);

    createEffect(() => {
        setIsReady(false);

        getHandle()
            .whenReady()
            .then(() => {
                setIsReady(true);
            });
    });

    return isReady;
}<|MERGE_RESOLUTION|>--- conflicted
+++ resolved
@@ -13,10 +13,7 @@
 
 import type { Permissions } from "catcolab-api";
 import type { Document } from "catlog-wasm";
-<<<<<<< HEAD
-=======
 import * as catlogWasm from "catlog-wasm";
->>>>>>> ca8812a5
 import { PermissionsError } from "../util/errors";
 import type { Api } from "./types";
 
@@ -53,9 +50,6 @@
 permissions, the Automerge doc handle will be "fake", existing only locally in
 the client. And if the user doesn't even have read permissions, this function
 will yield an unauthorized error!
-
-TODO: Roundtrip the loaded document throught notebook-types to validate it
-and upgrade it to the latest version.
  */
 export async function getLiveDoc<Doc extends Document>(
     api: Api,
