--- conflicted
+++ resolved
@@ -8,13 +8,8 @@
 import type { Permissions } from "catcolab-api";
 import type { Document, Link, LinkType, StableRef, Uuid } from "catlog-wasm";
 import type { InterfaceToType } from "../util/types";
-<<<<<<< HEAD
-import { type LiveDocWithRef, findAndMigrate, makeLiveDoc } from "./document";
-import { type RpcClient, createRpcClient } from "./rpc";
-=======
-import { findAndMigrate, type LiveDoc, makeLiveDoc } from "./document";
+import { findAndMigrate, type LiveDocWithRef, makeLiveDoc } from "./document";
 import { createRpcClient, type RpcClient } from "./rpc";
->>>>>>> 43bb0f58
 
 /** Bundle of everything needed to interact with the CatColab backend. */
 export class Api {
