--- conflicted
+++ resolved
@@ -7,13 +7,10 @@
     text-align: left;
     border-top: transparent;
     border-left: transparent;
-<<<<<<< HEAD
-=======
 
     max-height: 80vh;
     overflow-y: auto;
     scrollbar-width: none;
->>>>>>> ca8812a5
 
     & input[type="radio"] {
         position: absolute;
