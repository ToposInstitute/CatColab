import { useParams } from "@solidjs/router";
import { getAuth } from "firebase/auth";
import { useAuth, useFirebaseApp } from "solid-firebase";
import { Match, Show, Switch, createResource, createSignal, useContext } from "solid-js";
import invariant from "tiny-invariant";

import type { ModelJudgment } from "catlog-wasm";
import { useApi } from "../api";
import { InlineInput } from "../components";
import {
    type CellConstructor,
    type FormalCellEditorProps,
    NotebookEditor,
    NotebookUtils,
    cellShortcutModifier,
    newFormalCell,
} from "../notebook";
<<<<<<< HEAD
import {
    DocumentBreadcrumbs,
    DocumentLoadingScreen,
    DocumentMenu,
    TheoryHelpButton,
    Toolbar,
} from "../page";
import { WelcomeOverlay } from "../page/welcome_overlay";
import { TheoryLibraryContext } from "../stdlib";
=======
import { DocumentBreadcrumbs, DocumentLoadingScreen, DocumentMenu, Toolbar } from "../page";
import { WelcomeOverlay } from "../page/welcome_overlay";
import { TheoryLibraryContext, stdTheories } from "../stdlib";
>>>>>>> ca8812a5
import type { ModelTypeMeta } from "../theory";
import { PermissionsButton } from "../user";
import { LiveModelContext } from "./context";
import { type LiveModelDocument, getLiveModel, migrateModelDocument } from "./document";
import { MorphismCellEditor } from "./morphism_cell_editor";
import { ObjectCellEditor } from "./object_cell_editor";
import { TheorySelectorDialog } from "./theory_selector";
import {
    type MorphismDecl,
    type ObjectDecl,
    duplicateModelJudgment,
    newMorphismDecl,
    newObjectDecl,
} from "./types";

import "./model_editor.css";

export default function ModelPage() {
    const api = useApi();
    const theories = useContext(TheoryLibraryContext);
    invariant(theories, "Must provide theory library as context to model page");

    const params = useParams();

    const [liveModel] = createResource(
        () => params.ref,
        (refId) => getLiveModel(refId, api, theories),
    );

    return (
        <Show when={liveModel()} fallback={<DocumentLoadingScreen />}>
            {(loadedModel) => <ModelDocumentEditor liveModel={loadedModel()} />}
        </Show>
    );
}

export function ModelDocumentEditor(props: {
    liveModel: LiveModelDocument;
}) {
    return (
        <div class="growable-container">
            <Toolbar>
                <DocumentMenu liveDocument={props.liveModel} />
                <DocumentBreadcrumbs document={props.liveModel} />
                <span class="filler" />
                <PermissionsButton
                    permissions={props.liveModel.liveDoc.permissions}
                    refId={props.liveModel.refId}
                />
            </Toolbar>
            <ModelPane liveModel={props.liveModel} />
        </div>
    );
}

/** Pane containing a model notebook plus a header with the title and theory.
 */
export function ModelPane(props: {
    liveModel: LiveModelDocument;
}) {
    const liveDoc = () => props.liveModel.liveDoc;

    const selectableTheories = () => {
<<<<<<< HEAD
        if (liveDoc().doc.notebook.cells.some((cell) => cell.tag === "formal")) {
            return props.liveModel.theory().inclusions;
=======
        if (NotebookUtils.hasFormalCells(liveDoc().doc.notebook)) {
            return props.liveModel.theory()?.migrationTargets ?? [];
>>>>>>> ca8812a5
        } else {
            // If the model has no formal cells, allow any theory to be selected.
            return undefined;
        }
    };

    return (
        <div class="notebook-container">
            <div class="model-head">
                <div class="title">
                    <InlineInput
                        text={liveDoc().doc.name}
                        setText={(text) => {
                            liveDoc().changeDoc((doc) => {
                                doc.name = text;
                            });
                        }}
                        placeholder="Untitled"
                    />
                </div>
                <TheorySelectorDialog
<<<<<<< HEAD
                    theory={props.liveModel.theory()}
                    setTheory={(id) => {
                        liveDoc().changeDoc((model) => {
                            model.theory = id;
                        });
                    }}
=======
                    theoryMeta={stdTheories.getMetadata(liveDoc().doc.theory)}
                    setTheory={(id) => migrateModelDocument(liveDoc(), id, stdTheories)}
>>>>>>> ca8812a5
                    theories={selectableTheories()}
                />
            </div>
            <ModelNotebookEditor liveModel={props.liveModel} />
        </div>
    );
}

/** Notebook editor for a model of a double theory.
 */
export function ModelNotebookEditor(props: {
    liveModel: LiveModelDocument;
}) {
    const liveDoc = () => props.liveModel.liveDoc;

    const cellConstructors = () =>
        (props.liveModel.theory()?.modelTypes ?? []).map(modelCellConstructor);

    const firebaseApp = useFirebaseApp();
    const auth = useAuth(getAuth(firebaseApp));

    const [isOverlayOpen, setOverlayOpen] = createSignal(
        liveDoc().doc.notebook.cellOrder.length === 0 && auth.data == null,
    );
    const toggleOverlay = () => setOverlayOpen(!isOverlayOpen());

    const firebaseApp = useFirebaseApp();
    const auth = useAuth(getAuth(firebaseApp));

    const [isOverlayOpen, setOverlayOpen] = createSignal(
        liveDoc().doc.notebook.cells.length === 0 && auth.data == null,
    );
    const toggleOverlay = () => setOverlayOpen(!isOverlayOpen());

    return (
        <LiveModelContext.Provider value={() => props.liveModel}>
            <WelcomeOverlay isOpen={isOverlayOpen()} onClose={toggleOverlay} />
            <NotebookEditor
                handle={liveDoc().docHandle}
                path={["notebook"]}
                notebook={liveDoc().doc.notebook}
                changeNotebook={(f) => {
                    liveDoc().changeDoc((doc) => f(doc.notebook));
                }}
                formalCellEditor={ModelCellEditor}
                cellConstructors={cellConstructors()}
                cellLabel={judgmentLabel}
                duplicateCell={duplicateModelJudgment}
            />
        </LiveModelContext.Provider>
    );
}

/** Editor for a notebook cell in a model notebook.
 */
function ModelCellEditor(props: FormalCellEditorProps<ModelJudgment>) {
    const liveModel = useContext(LiveModelContext);
    invariant(liveModel, "Live model should be provided as context");

    return (
        <Switch>
            <Match when={props.content.tag === "object" && liveModel().theory()}>
                {(theory) => (
                    <ObjectCellEditor
                        object={props.content as ObjectDecl}
                        modifyObject={(f) =>
                            props.changeContent((content) => f(content as ObjectDecl))
                        }
                        isActive={props.isActive}
                        actions={props.actions}
                        theory={theory()}
                    />
                )}
            </Match>
            <Match when={props.content.tag === "morphism" && liveModel().theory()}>
                {(theory) => (
                    <MorphismCellEditor
                        morphism={props.content as MorphismDecl}
                        modifyMorphism={(f) =>
                            props.changeContent((content) => f(content as MorphismDecl))
                        }
                        isActive={props.isActive}
                        actions={props.actions}
                        theory={theory()}
                    />
                )}
            </Match>
        </Switch>
    );
}

function modelCellConstructor(meta: ModelTypeMeta): CellConstructor<ModelJudgment> {
    const { name, description, shortcut } = meta;
    return {
        name,
        description,
        shortcut: shortcut && [cellShortcutModifier, ...shortcut],
        construct() {
            return meta.tag === "ObType"
                ? newFormalCell(newObjectDecl(meta.obType))
                : newFormalCell(newMorphismDecl(meta.morType));
        },
    };
}

function judgmentLabel(judgment: ModelJudgment): string | undefined {
    const liveModel = useContext(LiveModelContext);
    invariant(liveModel);
    const theory = liveModel().theory();

    if (judgment.tag === "object") {
        return theory?.modelObTypeMeta(judgment.obType)?.name;
    }
    if (judgment.tag === "morphism") {
        return theory?.modelMorTypeMeta(judgment.morType)?.name;
    }
}<|MERGE_RESOLUTION|>--- conflicted
+++ resolved
@@ -15,21 +15,9 @@
     cellShortcutModifier,
     newFormalCell,
 } from "../notebook";
-<<<<<<< HEAD
-import {
-    DocumentBreadcrumbs,
-    DocumentLoadingScreen,
-    DocumentMenu,
-    TheoryHelpButton,
-    Toolbar,
-} from "../page";
-import { WelcomeOverlay } from "../page/welcome_overlay";
-import { TheoryLibraryContext } from "../stdlib";
-=======
 import { DocumentBreadcrumbs, DocumentLoadingScreen, DocumentMenu, Toolbar } from "../page";
 import { WelcomeOverlay } from "../page/welcome_overlay";
 import { TheoryLibraryContext, stdTheories } from "../stdlib";
->>>>>>> ca8812a5
 import type { ModelTypeMeta } from "../theory";
 import { PermissionsButton } from "../user";
 import { LiveModelContext } from "./context";
@@ -93,13 +81,8 @@
     const liveDoc = () => props.liveModel.liveDoc;
 
     const selectableTheories = () => {
-<<<<<<< HEAD
-        if (liveDoc().doc.notebook.cells.some((cell) => cell.tag === "formal")) {
-            return props.liveModel.theory().inclusions;
-=======
         if (NotebookUtils.hasFormalCells(liveDoc().doc.notebook)) {
             return props.liveModel.theory()?.migrationTargets ?? [];
->>>>>>> ca8812a5
         } else {
             // If the model has no formal cells, allow any theory to be selected.
             return undefined;
@@ -121,17 +104,8 @@
                     />
                 </div>
                 <TheorySelectorDialog
-<<<<<<< HEAD
-                    theory={props.liveModel.theory()}
-                    setTheory={(id) => {
-                        liveDoc().changeDoc((model) => {
-                            model.theory = id;
-                        });
-                    }}
-=======
                     theoryMeta={stdTheories.getMetadata(liveDoc().doc.theory)}
                     setTheory={(id) => migrateModelDocument(liveDoc(), id, stdTheories)}
->>>>>>> ca8812a5
                     theories={selectableTheories()}
                 />
             </div>
@@ -155,14 +129,6 @@
 
     const [isOverlayOpen, setOverlayOpen] = createSignal(
         liveDoc().doc.notebook.cellOrder.length === 0 && auth.data == null,
-    );
-    const toggleOverlay = () => setOverlayOpen(!isOverlayOpen());
-
-    const firebaseApp = useFirebaseApp();
-    const auth = useAuth(getAuth(firebaseApp));
-
-    const [isOverlayOpen, setOverlayOpen] = createSignal(
-        liveDoc().doc.notebook.cells.length === 0 && auth.data == null,
     );
     const toggleOverlay = () => setOverlayOpen(!isOverlayOpen());
 
