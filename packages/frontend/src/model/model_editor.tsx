import { Match, Switch, useContext } from "solid-js";
import invariant from "tiny-invariant";

import type { InstantiatedModel, ModelJudgment, MorDecl, ObDecl } from "catlog-wasm";
import {
    type CellConstructor,
    type FormalCellEditorProps,
    NotebookEditor,
    newFormalCell,
} from "../notebook";
import type { ModelTypeMeta } from "../theory";
import { LiveModelContext } from "./context";
import type { LiveModelDoc } from "./document";
import { InstantiationCellEditor } from "./instantiation_cell_editor";
import { MorphismCellEditor } from "./morphism_cell_editor";
import { ObjectCellEditor } from "./object_cell_editor";
import {
    duplicateModelJudgment,
    newInstantiatedModel,
    newMorphismDecl,
    newObjectDecl,
} from "./types";

/** Notebook editor for a model of a double theory.
 */
<<<<<<< HEAD
export function ModelNotebookEditor(props: {
    liveModel: LiveModelDoc;
}) {
=======
export function ModelNotebookEditor(props: { liveModel: LiveModelDocument }) {
>>>>>>> 43bb0f58
    const liveDoc = () => props.liveModel.liveDoc;

    const cellConstructors = (): CellConstructor<ModelJudgment>[] => [
        {
            name: "Instantiate",
            description: "Instantiate an existing model into this one",
            shortcut: ["I"],
            construct() {
                return newFormalCell(newInstantiatedModel());
            },
        },
        ...(props.liveModel.theory()?.modelTypes ?? []).map(modelCellConstructor),
    ];

    return (
        <LiveModelContext.Provider value={() => props.liveModel}>
            <NotebookEditor
                handle={liveDoc().docHandle}
                path={["notebook"]}
                notebook={liveDoc().doc.notebook}
                changeNotebook={(f) => {
                    liveDoc().changeDoc((doc) => f(doc.notebook));
                }}
                formalCellEditor={ModelCellEditor}
                cellConstructors={cellConstructors()}
                cellLabel={judgmentLabel}
                duplicateCell={duplicateModelJudgment}
            />
        </LiveModelContext.Provider>
    );
}

/** Editor for a notebook cell in a model notebook. */
export function ModelCellEditor(props: FormalCellEditorProps<ModelJudgment>) {
    const liveModel = useContext(LiveModelContext);
    invariant(liveModel, "Live model should be provided as context");

    return (
        <Switch>
            <Match when={props.content.tag === "object" && liveModel().theory()}>
                {(theory) => (
                    <ObjectCellEditor
                        object={props.content as ObDecl}
                        modifyObject={(f) => props.changeContent((content) => f(content as ObDecl))}
                        isActive={props.isActive}
                        actions={props.actions}
                        theory={theory()}
                    />
                )}
            </Match>
            <Match when={props.content.tag === "morphism" && liveModel().theory()}>
                {(theory) => (
                    <MorphismCellEditor
                        morphism={props.content as MorDecl}
                        modifyMorphism={(f) =>
                            props.changeContent((content) => f(content as MorDecl))
                        }
                        isActive={props.isActive}
                        actions={props.actions}
                        theory={theory()}
                    />
                )}
            </Match>
            <Match when={props.content.tag === "instantiation"}>
                <InstantiationCellEditor
                    instantiation={props.content as InstantiatedModel}
                    modifyInstantiation={(f) =>
                        props.changeContent((content) => f(content as InstantiatedModel))
                    }
                    isActive={props.isActive}
                    actions={props.actions}
                />
            </Match>
        </Switch>
    );
}

function modelCellConstructor(meta: ModelTypeMeta): CellConstructor<ModelJudgment> {
    const { tag, name, description, shortcut } = meta;
    return {
        name,
        description,
        shortcut,
        construct() {
            switch (tag) {
                case "ObType":
                    return newFormalCell(newObjectDecl(meta.obType));
                case "MorType":
                    return newFormalCell(newMorphismDecl(meta.morType));
                default:
                    throw tag satisfies never;
            }
        },
    };
}

function judgmentLabel(judgment: ModelJudgment): string | undefined {
    const liveModel = useContext(LiveModelContext);
    invariant(liveModel);
    const theory = liveModel().theory();

    switch (judgment.tag) {
        case "object":
            return theory?.modelObTypeMeta(judgment.obType)?.name;
        case "morphism":
            return theory?.modelMorTypeMeta(judgment.morType)?.name;
        case "instantiation":
            return theory?.name;
        default:
            judgment satisfies never;
    }
}<|MERGE_RESOLUTION|>--- conflicted
+++ resolved
@@ -23,13 +23,7 @@
 
 /** Notebook editor for a model of a double theory.
  */
-<<<<<<< HEAD
-export function ModelNotebookEditor(props: {
-    liveModel: LiveModelDoc;
-}) {
-=======
-export function ModelNotebookEditor(props: { liveModel: LiveModelDocument }) {
->>>>>>> 43bb0f58
+export function ModelNotebookEditor(props: { liveModel: LiveModelDoc }) {
     const liveDoc = () => props.liveModel.liveDoc;
 
     const cellConstructors = (): CellConstructor<ModelJudgment>[] => [
