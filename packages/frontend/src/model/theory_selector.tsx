import Dialog from "@corvu/dialog";
import { For, createMemo, createSignal, useContext } from "solid-js";
import invariant from "tiny-invariant";

import { TheoryLibraryContext, type TheoryMeta } from "../stdlib";
<<<<<<< HEAD

import { TheoryHelpButton } from "../page/toolbar";
=======
>>>>>>> 86cb4a10

import "./theory_selector.css";

type TheorySelectorProps = {
    theory: TheoryMeta;
    setTheory: (theoryId: string) => void;
    theories?: string[];
};

export function TheorySelectorDialog(props: TheorySelectorProps) {
    const [theorySelectorOpen, setTheorySelectorOpen] = createSignal(false);

    return (
        <Dialog open={theorySelectorOpen()} onOpenChange={setTheorySelectorOpen}>
            <Dialog.Trigger
                as="a"
                class="theory-selector-trigger"
                data-disabled={props.theories?.length === 0 ? true : undefined}
            >
                {props.theory.name}
            </Dialog.Trigger>
            <TheoryHelpButton theory={props.theories.get(props.theory.id)} />
            <Dialog.Portal>
                <Dialog.Overlay class="overlay" />
                <Dialog.Content class="popup">
                    <TheorySelector
                        theory={props.theory}
                        setTheory={(id) => {
                            props.setTheory(id);
                            setTheorySelectorOpen(false);
                        }}
                        theories={props.theories}
                    />
                </Dialog.Content>
            </Dialog.Portal>
        </Dialog>
    );
}

export function TheorySelector(props: TheorySelectorProps) {
    const theories = useContext(TheoryLibraryContext);
    invariant(theories, "Library of theories should be provided as context");

    const groupedTheories = createMemo(() =>
        Array.from(theories.groupedMetadata(props.theories).entries()),
    );

    return (
        <div class="theory-selector">
            <For each={groupedTheories()}>
                {([group, theories]) => (
                    <div class="group">
                        <div class="group-name">{group}</div>
                        <For each={theories}>
                            {(meta) => (
                                <div class="theory">
                                    <input
                                        type="radio"
                                        name="theory"
                                        id={meta.id}
                                        value={meta.id}
                                        onchange={(evt) => props.setTheory(evt.target.value)}
                                    />
                                    <label for={meta.id}>
                                        <div class="name">{meta.name}</div>
                                        <div class="description">{meta.description}</div>
                                    </label>
                                </div>
                            )}
                        </For>
                    </div>
                )}
            </For>
        </div>
    );
}<|MERGE_RESOLUTION|>--- conflicted
+++ resolved
@@ -3,11 +3,7 @@
 import invariant from "tiny-invariant";
 
 import { TheoryLibraryContext, type TheoryMeta } from "../stdlib";
-<<<<<<< HEAD
-
 import { TheoryHelpButton } from "../page/toolbar";
-=======
->>>>>>> 86cb4a10
 
 import "./theory_selector.css";
 
