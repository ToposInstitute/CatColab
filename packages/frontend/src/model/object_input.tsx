--- conflicted
+++ resolved
@@ -30,12 +30,7 @@
     isInvalid?: boolean;
 };
 
-<<<<<<< HEAD
-/** Input an object that already exists in a model.
- */
-=======
 /** Input an object that already exists in a model. */
->>>>>>> ca8812a5
 export function ObInput(
     allProps: ObInputProps &
         InputOptions & {
