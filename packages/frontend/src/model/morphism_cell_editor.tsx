--- conflicted
+++ resolved
@@ -3,10 +3,7 @@
 
 import { NameInput } from "../components";
 import type { CellActions } from "../notebook";
-<<<<<<< HEAD
-=======
 import type { Theory } from "../theory";
->>>>>>> ca8812a5
 import { LiveModelContext } from "./context";
 import { obClasses } from "./object_cell_editor";
 import { ObInput } from "./object_input";
@@ -26,36 +23,6 @@
 }) {
     const liveModel = useContext(LiveModelContext);
     invariant(liveModel, "Live model should be provided as context");
-<<<<<<< HEAD
-
-    const [activeInput, setActiveInput] = createSignal<MorphismCellInput>("name");
-
-    const theory = () => liveModel().theory();
-    const morTypeMeta = () => theory().modelMorTypeMeta(props.morphism.morType);
-
-    const domType = createMemo(() => {
-        const op = morTypeMeta()?.domain?.apply;
-        if (op === undefined) {
-            return theory().theory.src(props.morphism.morType);
-        } else {
-            // Codomain type for operation should equal source type above.
-            return theory().theory.dom(op);
-        }
-    });
-
-    const codType = createMemo(() => {
-        const op = morTypeMeta()?.codomain?.apply;
-        if (op === undefined) {
-            return theory().theory.tgt(props.morphism.morType);
-        } else {
-            // Codomain type for operation should equal target type above.
-            return theory().theory.dom(op);
-        }
-    });
-
-    const domClasses = () => ["morphism-decl-dom", ...obClasses(theory(), domType())];
-    const codClasses = () => ["morphism-decl-cod", ...obClasses(theory(), codType())];
-=======
 
     const [activeInput, setActiveInput] = createSignal<MorphismCellInput>("name");
 
@@ -85,7 +52,6 @@
 
     const domClasses = () => ["morphism-decl-dom", ...obClasses(props.theory, domType())];
     const codClasses = () => ["morphism-decl-cod", ...obClasses(props.theory, codType())];
->>>>>>> ca8812a5
 
     const nameClasses = () => [
         "morphism-decl-name",
