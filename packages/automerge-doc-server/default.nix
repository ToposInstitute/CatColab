--- conflicted
+++ resolved
@@ -1,10 +1,7 @@
 {
   pkgs,
   inputs,
-<<<<<<< HEAD
-=======
   self,
->>>>>>> ca8812a5
   ...
 }:
 let
@@ -57,18 +54,11 @@
       exit 1
     fi
 
-<<<<<<< HEAD
-    cp "$automerge_wasm_path" "$out/"
-
-    mkdir -p $out/bin
-    makeWrapper ${pkgs.nodejs_23}/bin/node $out/bin/${name} --add-flags "$out/main.cjs"
-=======
     cp "${self.packages.x86_64-linux.notebook-types}/notebook_types_bg.wasm" "$out/"
     cp "$automerge_wasm_path" "$out/"
 
     mkdir -p $out/bin
     makeWrapper ${pkgs.nodejs_24}/bin/node $out/bin/${name} --add-flags "$out/main.cjs"
->>>>>>> ca8812a5
   '';
 
   pnpmDeps = pkgsUnstable.pnpm_9.fetchDeps {
@@ -78,13 +68,8 @@
     src = ./.;
 
     # See README.md
-<<<<<<< HEAD
-    # hash = pkgs.lib.fakeHash;
-    hash = "sha256-CgGi7IlhcBBVXpD78qTun0Dawb/zBjTX4SEaw6ES0hs=";
-=======
     # hash = "";
     hash = "sha256-rF9EWhRthu3ELYGq6oOIeqwzBnGctxGd1NaWiFGjQMY=";
->>>>>>> ca8812a5
   };
 
   meta.mainProgram = name;
