{
    "name": "automerge-doc-server",
    "version": "0.1.0",
    "type": "module",
    "main": "dist/main.js",
    "scripts": {
        "build:wasm": "npm --prefix ../notebook-types run build:node",
        "main": "tsx src/main.ts",
        "format": "biome format --write",
        "lint": "biome lint --write && biome check --write"
    },
    "author": "CatColab developer team",
    "license": "MIT",
    "dependencies": {
<<<<<<< HEAD
        "@automerge/automerge-repo": "^1.2.1",
        "@automerge/automerge-repo-network-websocket": "^1.2.1",
        "dotenv": "^16.5.0",
        "express": "^4.19.2",
=======
        "@automerge/automerge-repo": "^2.2.0",
        "@automerge/automerge-repo-network-websocket": "^2.2.0",
        "dotenv": "^16.5.0",
        "express": "^4.19.2",
        "fast-json-patch": "^3.1.1",
        "notebook-types": "link:../notebook-types/dist/pkg-node",
>>>>>>> ca8812a5
        "pg": "^8.16.0",
        "socket.io-client": "^4.8.0",
        "ws": "^8.18.0"
    },
    "devDependencies": {
        "@biomejs/biome": "^1.8.3",
        "@types/express": "^4.17.21",
        "@types/node": "^22.7.4",
        "@types/ws": "^8.5.12",
        "tsx": "^4.19.1",
        "typescript": "^5.6.2"
    }
}<|MERGE_RESOLUTION|>--- conflicted
+++ resolved
@@ -12,19 +12,12 @@
     "author": "CatColab developer team",
     "license": "MIT",
     "dependencies": {
-<<<<<<< HEAD
-        "@automerge/automerge-repo": "^1.2.1",
-        "@automerge/automerge-repo-network-websocket": "^1.2.1",
-        "dotenv": "^16.5.0",
-        "express": "^4.19.2",
-=======
         "@automerge/automerge-repo": "^2.2.0",
         "@automerge/automerge-repo-network-websocket": "^2.2.0",
         "dotenv": "^16.5.0",
         "express": "^4.19.2",
         "fast-json-patch": "^3.1.1",
         "notebook-types": "link:../notebook-types/dist/pkg-node",
->>>>>>> ca8812a5
         "pg": "^8.16.0",
         "socket.io-client": "^4.8.0",
         "ws": "^8.18.0"
