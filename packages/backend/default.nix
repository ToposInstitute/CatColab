{
  craneLib,
  cargoArtifacts,
  pkgs,
<<<<<<< HEAD
  rustToolchain,
  ...
}:
let
  # Why do this instaed of creating a global overlay for rustc and cargo?
  #
  # Fenix can provide a rustc and cargo, however they are derivations, which means they are lacking many
  # of the attributes that other packages expect them to have. So creating an overlay with the fenix rustc
  # and cargo will cause other packages to break.
  #
  # The correct way to handle this is to use fenix to configure pkgs.rustPlatform, which other packages
  # should be using. However crate2nix does not use this API and instaed uses the older pkgs.buildRustCrate.
  # As a result we need to manually pass the rust toolchain to the cargoNix callsite.
  buildRustCrateForPkgs =
    crate:
    pkgs.buildRustCrate.override {
      rustc = rustToolchain;
      cargo = rustToolchain;
    };

  cargoNix = import ../../Cargo.nix { inherit pkgs buildRustCrateForPkgs; };
  backend = cargoNix.workspaceMembers.catcolab-backend.build;
in
backend
=======
}:
let
  crate = craneLib.crateNameFromCargoToml {
    cargoToml = ./Cargo.toml;
  };
  pname = crate.pname;
  version = crate.version;
in
craneLib.buildPackage {
  inherit cargoArtifacts pname version;

  cargoExtraArgs = "-p catcolab-backend";

  nativeBuildInputs = [
    pkgs.pkg-config
  ];

  buildInputs = [
    pkgs.openssl
  ];

  src = pkgs.lib.fileset.toSource {
    root = ../..;
    fileset = pkgs.lib.fileset.unions [
      ../../Cargo.toml
      ../../Cargo.lock
      (craneLib.fileset.commonCargoSources ./.)
      ./.sqlx
    ];
  };

  meta = {
    mainProgram = pname;
  };
}
>>>>>>> ca8812a5
<|MERGE_RESOLUTION|>--- conflicted
+++ resolved
@@ -2,32 +2,6 @@
   craneLib,
   cargoArtifacts,
   pkgs,
-<<<<<<< HEAD
-  rustToolchain,
-  ...
-}:
-let
-  # Why do this instaed of creating a global overlay for rustc and cargo?
-  #
-  # Fenix can provide a rustc and cargo, however they are derivations, which means they are lacking many
-  # of the attributes that other packages expect them to have. So creating an overlay with the fenix rustc
-  # and cargo will cause other packages to break.
-  #
-  # The correct way to handle this is to use fenix to configure pkgs.rustPlatform, which other packages
-  # should be using. However crate2nix does not use this API and instaed uses the older pkgs.buildRustCrate.
-  # As a result we need to manually pass the rust toolchain to the cargoNix callsite.
-  buildRustCrateForPkgs =
-    crate:
-    pkgs.buildRustCrate.override {
-      rustc = rustToolchain;
-      cargo = rustToolchain;
-    };
-
-  cargoNix = import ../../Cargo.nix { inherit pkgs buildRustCrateForPkgs; };
-  backend = cargoNix.workspaceMembers.catcolab-backend.build;
-in
-backend
-=======
 }:
 let
   crate = craneLib.crateNameFromCargoToml {
@@ -62,5 +36,4 @@
   meta = {
     mainProgram = pname;
   };
-}
->>>>>>> ca8812a5
+}