--- conflicted
+++ resolved
@@ -13,10 +13,6 @@
 derive_more = "0.99"
 nonempty = "0.10"
 ref-cast = "1"
-<<<<<<< HEAD
 smallvec = "1.13.2"
 thiserror = "1"
-=======
-thiserror = "1"
-ustr = "1"
->>>>>>> 5f44cb6d
+ustr = "1"