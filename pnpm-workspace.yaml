--- conflicted
+++ resolved
@@ -1,13 +1,4 @@
 packages:
-<<<<<<< HEAD
-    - "dev-docs"
-    - "packages/automerge-doc-server"
-    - "packages/backend/pkg"
-    - "packages/frontend"
-    - "packages/notebook-types"
-    - "packages/patchwork"
-    - "packages/gaios"
-=======
   - "dev-docs"
   - "packages/automerge-doc-server"
   - "packages/backend/pkg"
@@ -15,4 +6,4 @@
   - "packages/notebook-types"
   - "packages/patchwork"
   - "packages/ui-components"
->>>>>>> 2df776c8
+  - "packages/patchwork"